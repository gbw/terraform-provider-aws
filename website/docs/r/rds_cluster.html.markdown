---
subcategory: "RDS (Relational Database)"
layout: "aws"
page_title: "AWS: aws_rds_cluster"
description: |-
  Manages an RDS Aurora Cluster or a RDS Multi-AZ DB Cluster
---

# Resource: aws_rds_cluster

Manages a [RDS Aurora Cluster][2] or a [RDS Multi-AZ DB Cluster](https://docs.aws.amazon.com/AmazonRDS/latest/UserGuide/multi-az-db-clusters-concepts.html). To manage cluster instances that inherit configuration from the cluster (when not running the cluster in `serverless` engine mode), see the [`aws_rds_cluster_instance` resource](/docs/providers/aws/r/rds_cluster_instance.html). To manage non-Aurora DB instances (e.g., MySQL, PostgreSQL, SQL Server, etc.), see the [`aws_db_instance` resource](/docs/providers/aws/r/db_instance.html).

For information on the difference between the available Aurora MySQL engines see [Comparison between Aurora MySQL 1 and Aurora MySQL 2](https://docs.aws.amazon.com/AmazonRDS/latest/UserGuide/AuroraMySQL.Updates.20180206.html) in the Amazon RDS User Guide.

Changes to an RDS Cluster can occur when you manually change a parameter, such as `port`, and are reflected in the next maintenance window. Because of this, Terraform may report a difference in its planning phase because a modification has not yet taken place. You can use the `apply_immediately` flag to instruct the service to apply the change immediately (see documentation below).

~> **Note:** Multi-AZ DB clusters are supported only for the MySQL and PostgreSQL DB engines.

~> **Note:** `ca_certificate_identifier` is only supported for Multi-AZ DB clusters.

~> **Note:** using `apply_immediately` can result in a brief downtime as the server reboots. See the AWS Docs on [RDS Maintenance][4] for more information.

~> **Note:** All arguments including the username and password will be stored in the raw state as plain-text.
[Read more about sensitive data in state](https://www.terraform.io/docs/state/sensitive-data.html).

~> **NOTE on RDS Clusters and RDS Cluster Role Associations:** Terraform provides both a standalone [RDS Cluster Role Association](rds_cluster_role_association.html) - (an association between an RDS Cluster and a single IAM Role) and an RDS Cluster resource with `iam_roles` attributes. Use one resource or the other to associate IAM Roles and RDS Clusters. Not doing so will cause a conflict of associations and will result in the association being overwritten.

## Example Usage

### Aurora MySQL 2.x (MySQL 5.7)

```terraform
resource "aws_rds_cluster" "default" {
  cluster_identifier      = "aurora-cluster-demo"
  engine                  = "aurora-mysql"
  engine_version          = "5.7.mysql_aurora.2.03.2"
  availability_zones      = ["us-west-2a", "us-west-2b", "us-west-2c"]
  database_name           = "mydb"
  master_username         = "foo"
  master_password         = "must_be_eight_characters"
  backup_retention_period = 5
  preferred_backup_window = "07:00-09:00"
}
```

### Aurora MySQL 1.x (MySQL 5.6)

```terraform
resource "aws_rds_cluster" "default" {
  cluster_identifier      = "aurora-cluster-demo"
  availability_zones      = ["us-west-2a", "us-west-2b", "us-west-2c"]
  database_name           = "mydb"
  master_username         = "foo"
  master_password         = "must_be_eight_characters"
  backup_retention_period = 5
  preferred_backup_window = "07:00-09:00"
}
```

### Aurora with PostgreSQL engine

```terraform
resource "aws_rds_cluster" "postgresql" {
  cluster_identifier      = "aurora-cluster-demo"
  engine                  = "aurora-postgresql"
  availability_zones      = ["us-west-2a", "us-west-2b", "us-west-2c"]
  database_name           = "mydb"
  master_username         = "foo"
  master_password         = "must_be_eight_characters"
  backup_retention_period = 5
  preferred_backup_window = "07:00-09:00"
}
```

### RDS Multi-AZ Cluster

-> More information about RDS Multi-AZ Clusters can be found in the [RDS User Guide](https://docs.aws.amazon.com/AmazonRDS/latest/UserGuide/multi-az-db-clusters-concepts.html).

To create a Multi-AZ RDS cluster, you must additionally specify the `engine`, `storage_type`, `allocated_storage`, `iops` and `db_cluster_instance_class` attributes.

```terraform
resource "aws_rds_cluster" "example" {
  cluster_identifier        = "example"
  availability_zones        = ["us-west-2a", "us-west-2b", "us-west-2c"]
  engine                    = "mysql"
  db_cluster_instance_class = "db.r6gd.xlarge"
  storage_type              = "io1"
  allocated_storage         = 100
  iops                      = 1000
  master_username           = "test"
  master_password           = "mustbeeightcharaters"
}
```

### RDS Serverless v2 Cluster

-> More information about RDS Serverless v2 Clusters can be found in the [RDS User Guide](https://docs.aws.amazon.com/AmazonRDS/latest/AuroraUserGuide/aurora-serverless-v2.html).

~> **Note:** Unlike Serverless v1, in Serverless v2 the `storage_encrypted` value is set to `false` by default.
This is because Serverless v1 uses the `serverless` `engine_mode`, but Serverless v2 uses the `provisioned` `engine_mode`.

To create a Serverless v2 RDS cluster, you must additionally specify the `engine_mode` and `serverlessv2_scaling_configuration` attributes. An `aws_rds_cluster_instance` resource must also be added to the cluster with the `instance_class` attribute specified.

```terraform
resource "aws_rds_cluster" "example" {
  cluster_identifier = "example"
  engine             = "aurora-postgresql"
  engine_mode        = "provisioned"
  engine_version     = "13.6"
  database_name      = "test"
  master_username    = "test"
  master_password    = "must_be_eight_characters"
  storage_encrypted  = true

  serverlessv2_scaling_configuration {
    max_capacity             = 1.0
    min_capacity             = 0.0
    seconds_until_auto_pause = 3600
  }
}

resource "aws_rds_cluster_instance" "example" {
  cluster_identifier = aws_rds_cluster.example.id
  instance_class     = "db.serverless"
  engine             = aws_rds_cluster.example.engine
  engine_version     = aws_rds_cluster.example.engine_version
}
```

### RDS/Aurora Managed Master Passwords via Secrets Manager, default KMS Key

-> More information about RDS/Aurora Aurora integrates with Secrets Manager to manage master user passwords for your DB clusters can be found in the [RDS User Guide](https://aws.amazon.com/about-aws/whats-new/2022/12/amazon-rds-integration-aws-secrets-manager/) and [Aurora User Guide](https://docs.aws.amazon.com/AmazonRDS/latest/AuroraUserGuide/rds-secrets-manager.html).

You can specify the `manage_master_user_password` attribute to enable managing the master password with Secrets Manager. You can also update an existing cluster to use Secrets Manager by specify the `manage_master_user_password` attribute and removing the `master_password` attribute (removal is required).

```terraform
resource "aws_rds_cluster" "test" {
  cluster_identifier          = "example"
  database_name               = "test"
  manage_master_user_password = true
  master_username             = "test"
}
```

### RDS/Aurora Managed Master Passwords via Secrets Manager, specific KMS Key

-> More information about RDS/Aurora Aurora integrates with Secrets Manager to manage master user passwords for your DB clusters can be found in the [RDS User Guide](https://aws.amazon.com/about-aws/whats-new/2022/12/amazon-rds-integration-aws-secrets-manager/) and [Aurora User Guide](https://docs.aws.amazon.com/AmazonRDS/latest/AuroraUserGuide/rds-secrets-manager.html).

You can specify the `master_user_secret_kms_key_id` attribute to specify a specific KMS Key.

```terraform
resource "aws_kms_key" "example" {
  description = "Example KMS Key"
}

resource "aws_rds_cluster" "test" {
  cluster_identifier            = "example"
  database_name                 = "test"
  manage_master_user_password   = true
  master_username               = "test"
  master_user_secret_kms_key_id = aws_kms_key.example.key_id
}
```

### Global Cluster Restored From Snapshot

```terraform
data "aws_db_cluster_snapshot" "example" {
  db_cluster_identifier = "example-original-cluster"
  most_recent           = true
}

resource "aws_rds_cluster" "example" {
  # Because the global cluster is sourced from this cluster, the initial
  # engine and engine_version values are defined here and automatically
  # inherited by the global cluster.
  engine         = "aurora"
  engine_version = "5.6.mysql_aurora.1.22.4"

  cluster_identifier  = "example"
  snapshot_identifier = data.aws_db_cluster_snapshot.example.id

  lifecycle {
    ignore_changes = [snapshot_identifier, global_cluster_identifier]
  }
}

resource "aws_rds_global_cluster" "example" {
  global_cluster_identifier    = "example"
  source_db_cluster_identifier = aws_rds_cluster.example.arn
  force_destroy                = true
}
```

## Argument Reference

For more detailed documentation about each argument, refer to
the AWS official documentation :

* [create-db-cluster](https://docs.aws.amazon.com/cli/latest/reference/rds/create-db-cluster.html)
* [modify-db-cluster](https://docs.aws.amazon.com/cli/latest/reference/rds/modify-db-cluster.html)

This resource supports the following arguments:

* `allocated_storage` - (Optional, Required for Multi-AZ DB cluster) The amount of storage in gibibytes (GiB) to allocate to each DB instance in the Multi-AZ DB cluster.
* `allow_major_version_upgrade` - (Optional) Enable to allow major engine version upgrades when changing engine versions. Defaults to `false`.
* `apply_immediately` - (Optional) Specifies whether any cluster modifications are applied immediately, or during the next maintenance window. Default is `false`. See [Amazon RDS Documentation for more information.](https://docs.aws.amazon.com/AmazonRDS/latest/UserGuide/Overview.DBInstance.Modifying.html)
* `availability_zones` - (Optional) List of EC2 Availability Zones for the DB cluster storage where DB cluster instances can be created.
  RDS automatically assigns 3 AZs if less than 3 AZs are configured, which will show as a difference requiring resource recreation next Terraform apply.
  We recommend specifying 3 AZs or using [the `lifecycle` configuration block `ignore_changes` argument](https://www.terraform.io/docs/configuration/meta-arguments/lifecycle.html#ignore_changes) if necessary.
  A maximum of 3 AZs can be configured.
* `backtrack_window` - (Optional) Target backtrack window, in seconds. Only available for `aurora` and `aurora-mysql` engines currently. To disable backtracking, set this value to `0`. Defaults to `0`. Must be between `0` and `259200` (72 hours)
* `backup_retention_period` - (Optional) Days to retain backups for. Default `1`
* `ca_certificate_identifier` - (Optional) The CA certificate identifier to use for the DB cluster's server certificate.
* `cluster_identifier_prefix` - (Optional, Forces new resource) Creates a unique cluster identifier beginning with the specified prefix. Conflicts with `cluster_identifier`.
* `cluster_identifier` - (Optional, Forces new resources) The cluster identifier. If omitted, Terraform will assign a random, unique identifier.
* `copy_tags_to_snapshot` – (Optional, boolean) Copy all Cluster `tags` to snapshots. Default is `false`.
* `database_name` - (Optional) Name for an automatically created database on cluster creation. There are different naming restrictions per database engine: [RDS Naming Constraints][5]
* `db_cluster_instance_class` - (Optional, Required for Multi-AZ DB cluster) The compute and memory capacity of each DB instance in the Multi-AZ DB cluster, for example `db.m6g.xlarge`. Not all DB instance classes are available in all AWS Regions, or for all database engines. For the full list of DB instance classes and availability for your engine, see [DB instance class](https://docs.aws.amazon.com/AmazonRDS/latest/UserGuide/Concepts.DBInstanceClass.html) in the Amazon RDS User Guide.
* `db_cluster_parameter_group_name` - (Optional) A cluster parameter group to associate with the cluster.
* `db_instance_parameter_group_name` - (Optional) Instance parameter group to associate with all instances of the DB cluster. The `db_instance_parameter_group_name` parameter is only valid in combination with the `allow_major_version_upgrade` parameter.
* `db_subnet_group_name` - (Optional) DB subnet group to associate with this DB cluster.
  **NOTE:** This must match the `db_subnet_group_name` specified on every [`aws_rds_cluster_instance`](/docs/providers/aws/r/rds_cluster_instance.html) in the cluster.
* `db_system_id` - (Optional) For use with RDS Custom.
* `delete_automated_backups` - (Optional) Specifies whether to remove automated backups immediately after the DB cluster is deleted. Default is `true`.
* `deletion_protection` - (Optional) If the DB cluster should have deletion protection enabled.
  The database can't be deleted when this value is set to `true`.
  The default is `false`.
* `domain` - (Optional) The ID of the Directory Service Active Directory domain to create the cluster in.
* `domain_iam_role_name` - (Optional, but required if `domain` is provided) The name of the IAM role to be used when making API calls to the Directory Service.
* `enable_global_write_forwarding` - (Optional) Whether cluster should forward writes to an associated global cluster. Applied to secondary clusters to enable them to forward writes to an [`aws_rds_global_cluster`](/docs/providers/aws/r/rds_global_cluster.html)'s primary cluster. See the [User Guide for Aurora](https://docs.aws.amazon.com/AmazonRDS/latest/AuroraUserGuide/aurora-global-database-write-forwarding.html) for more information.
* `enable_http_endpoint` - (Optional) Enable HTTP endpoint (data API). Only valid for some combinations of `engine_mode`, `engine` and `engine_version` and only available in some regions. See the [Region and version availability](https://docs.aws.amazon.com/AmazonRDS/latest/AuroraUserGuide/data-api.html#data-api.regions) section of the documentation. This option also does not work with any of these options specified: `snapshot_identifier`, `replication_source_identifier`, `s3_import`.
* `enable_local_write_forwarding` - (Optional) Whether read replicas can forward write operations to the writer DB instance in the DB cluster. By default, write operations aren't allowed on reader DB instances.. See the [User Guide for Aurora](https://docs.aws.amazon.com/AmazonRDS/latest/AuroraUserGuide/aurora-mysql-write-forwarding.html) for more information. **NOTE:** Local write forwarding requires Aurora MySQL version 3.04 or higher.
* `enabled_cloudwatch_logs_exports` - (Optional) Set of log types to export to cloudwatch. If omitted, no logs will be exported. The following log types are supported: `audit`, `error`, `general`, `slowquery`, `postgresql` (PostgreSQL).
* `engine_mode` - (Optional) Database engine mode. Valid values: `global` (only valid for Aurora MySQL 1.21 and earlier), `parallelquery`, `provisioned`, `serverless`. Defaults to: `provisioned`. See the [RDS User Guide](https://docs.aws.amazon.com/AmazonRDS/latest/AuroraUserGuide/aurora-serverless.html) for limitations when using `serverless`.
* `engine_lifecycle_support` - (Optional) The life cycle type for this DB instance. This setting is valid for cluster types Aurora DB clusters and Multi-AZ DB clusters. Valid values are `open-source-rds-extended-support`, `open-source-rds-extended-support-disabled`. Default value is `open-source-rds-extended-support`. [Using Amazon RDS Extended Support]: https://docs.aws.amazon.com/AmazonRDS/latest/UserGuide/extended-support.html
* `engine_version` - (Optional) Database engine version. Updating this argument results in an outage. See the [Aurora MySQL](https://docs.aws.amazon.com/AmazonRDS/latest/AuroraUserGuide/AuroraMySQL.Updates.html) and [Aurora Postgres](https://docs.aws.amazon.com/AmazonRDS/latest/AuroraUserGuide/AuroraPostgreSQL.Updates.html) documentation for your configured engine to determine this value, or by running `aws rds describe-db-engine-versions`. For example with Aurora MySQL 2, a potential value for this argument is `5.7.mysql_aurora.2.03.2`. The value can contain a partial version where supported by the API. The actual engine version used is returned in the attribute `engine_version_actual`, , see [Attribute Reference](#attribute-reference) below.
* `engine` - (Required) Name of the database engine to be used for this DB cluster. Valid Values: `aurora-mysql`, `aurora-postgresql`, `mysql`, `postgres`. (Note that `mysql` and `postgres` are Multi-AZ RDS clusters).
* `final_snapshot_identifier` - (Optional) Name of your final DB snapshot when this DB cluster is deleted. If omitted, no final snapshot will be made.
* `global_cluster_identifier` - (Optional) Global cluster identifier specified on [`aws_rds_global_cluster`](/docs/providers/aws/r/rds_global_cluster.html).
* `iam_database_authentication_enabled` - (Optional) Specifies whether or not mappings of AWS Identity and Access Management (IAM) accounts to database accounts is enabled. Please see [AWS Documentation](https://docs.aws.amazon.com/AmazonRDS/latest/AuroraUserGuide/UsingWithRDS.IAMDBAuth.html) for availability and limitations.
* `iam_roles` - (Optional) List of ARNs for the IAM roles to associate to the RDS Cluster.
* `iops` - (Optional) Amount of Provisioned IOPS (input/output operations per second) to be initially allocated for each DB instance in the Multi-AZ DB cluster. For information about valid Iops values, see [Amazon RDS Provisioned IOPS storage to improve performance](https://docs.aws.amazon.com/AmazonRDS/latest/UserGuide/CHAP_Storage.html#USER_PIOPS) in the Amazon RDS User Guide. (This setting is required to create a Multi-AZ DB cluster). Must be a multiple between .5 and 50 of the storage amount for the DB cluster.
* `kms_key_id` - (Optional) ARN for the KMS encryption key. When specifying `kms_key_id`, `storage_encrypted` needs to be set to true.
* `manage_master_user_password` - (Optional) Set to true to allow RDS to manage the master user password in Secrets Manager. Cannot be set if `master_password` is provided.
* `master_password` - (Required unless `manage_master_user_password` is set to true or unless a `snapshot_identifier` or `replication_source_identifier` is provided or unless a `global_cluster_identifier` is provided when the cluster is the "secondary" cluster of a global database) Password for the master DB user. Note that this may show up in logs, and it will be stored in the state file. Please refer to the [RDS Naming Constraints][5]. Cannot be set if `manage_master_user_password` is set to `true`.
* `master_user_secret_kms_key_id` - (Optional) Amazon Web Services KMS key identifier is the key ARN, key ID, alias ARN, or alias name for the KMS key. To use a KMS key in a different Amazon Web Services account, specify the key ARN or alias ARN. If not specified, the default KMS key for your Amazon Web Services account is used.
* `master_username` - (Required unless a `snapshot_identifier` or `replication_source_identifier` is provided or unless a `global_cluster_identifier` is provided when the cluster is the "secondary" cluster of a global database) Username for the master DB user. Please refer to the [RDS Naming Constraints][5]. This argument does not support in-place updates and cannot be changed during a restore from snapshot.
* `network_type` - (Optional) Network type of the cluster. Valid values: `IPV4`, `DUAL`.
* `performance_insights_enabled` - (Optional) Valid only for Non-Aurora Multi-AZ DB Clusters. Enables Performance Insights for the RDS Cluster
* `performance_insights_kms_key_id` - (Optional) Valid only for Non-Aurora Multi-AZ DB Clusters. Specifies the KMS Key ID to encrypt Performance Insights data. If not specified, the default RDS KMS key will be used (`aws/rds`).
* `performance_insights_retention_period` - (Optional) Valid only for Non-Aurora Multi-AZ DB Clusters. Specifies the amount of time to retain performance insights data for. Defaults to 7 days if Performance Insights are enabled. Valid values are `7`, `month * 31` (where month is a number of months from 1-23), and `731`. See [here](https://docs.aws.amazon.com/AmazonRDS/latest/UserGuide/USER_PerfInsights.Overview.cost.html) for more information on retention periods.
* `port` - (Optional) Port on which the DB accepts connections.
* `preferred_backup_window` - (Optional) Daily time range during which automated backups are created if automated backups are enabled using the BackupRetentionPeriod parameter.Time in UTC. Default: A 30-minute window selected at random from an 8-hour block of time per region, e.g. `04:00-09:00`.
* `preferred_maintenance_window` - (Optional) Weekly time range during which system maintenance can occur, in (UTC) e.g., `wed:04:00-wed:04:30`
* `replication_source_identifier` - (Optional) ARN of a source DB cluster or DB instance if this DB cluster is to be created as a Read Replica. **Note:** Removing this attribute after creation will promote the read replica to a standalone cluster. If DB Cluster is part of a Global Cluster, use the [`lifecycle` configuration block `ignore_changes` argument](https://www.terraform.io/docs/configuration/meta-arguments/lifecycle.html#ignore_changes) to prevent Terraform from showing differences for this argument instead of configuring this value.
* `restore_to_point_in_time` - (Optional) Nested attribute for [point in time restore](https://docs.aws.amazon.com/AmazonRDS/latest/AuroraUserGuide/aurora-pitr.html). More details below.
* `scaling_configuration` - (Optional) Nested attribute with scaling properties. Only valid when `engine_mode` is set to `serverless`. More details below.
* `serverlessv2_scaling_configuration`- (Optional) Nested attribute with scaling properties for ServerlessV2. Only valid when `engine_mode` is set to `provisioned`. More details below.
* `skip_final_snapshot` - (Optional) Determines whether a final DB snapshot is created before the DB cluster is deleted. If true is specified, no DB snapshot is created. If false is specified, a DB snapshot is created before the DB cluster is deleted, using the value from `final_snapshot_identifier`. Default is `false`.
* `snapshot_identifier` - (Optional) Specifies whether or not to create this cluster from a snapshot. You can use either the name or ARN when specifying a DB cluster snapshot, or the ARN when specifying a DB snapshot. Conflicts with `global_cluster_identifier`. Clusters cannot be restored from snapshot **and** joined to an existing global cluster in a single operation. See the [AWS documentation](https://docs.aws.amazon.com/AmazonRDS/latest/AuroraUserGuide/aurora-global-database-getting-started.html#aurora-global-database.use-snapshot) or the [Global Cluster Restored From Snapshot example](#global-cluster-restored-from-snapshot) for instructions on building a global cluster starting with a snapshot.
* `source_region` - (Optional) The source region for an encrypted replica DB cluster.
* `storage_encrypted` - (Optional) Specifies whether the DB cluster is encrypted. The default is `false` for `provisioned` `engine_mode` and `true` for `serverless` `engine_mode`. When restoring an unencrypted `snapshot_identifier`, the `kms_key_id` argument must be provided to encrypt the restored cluster. Terraform will only perform drift detection if a configuration value is provided.
* `storage_type` - (Optional, Required for Multi-AZ DB cluster) (Forces new for Multi-AZ DB clusters) Specifies the storage type to be associated with the DB cluster. For Aurora DB clusters, `storage_type` modifications can be done in-place. For Multi-AZ DB Clusters, the `iops` argument must also be set. Valid values are: `""`, `aurora-iopt1` (Aurora DB Clusters); `io1`, `io2` (Multi-AZ DB Clusters). Default: `""` (Aurora DB Clusters); `io1` (Multi-AZ DB Clusters).
* `tags` - (Optional) A map of tags to assign to the DB cluster. If configured with a provider [`default_tags` configuration block](https://registry.terraform.io/providers/hashicorp/aws/latest/docs#default_tags-configuration-block) present, tags with matching keys will overwrite those defined at the provider-level.
* `vpc_security_group_ids` - (Optional) List of VPC security groups to associate with the Cluster

### S3 Import Options

Full details on the core parameters and impacts are in the API Docs: [RestoreDBClusterFromS3](https://docs.aws.amazon.com/AmazonRDS/latest/APIReference/API_RestoreDBClusterFromS3.html). Requires that the S3 bucket be in the same region as the RDS cluster you're trying to create. Sample:

~> **NOTE:** RDS Aurora Serverless does not support loading data from S3, so its not possible to directly use `engine_mode` set to `serverless` with `s3_import`.

```terraform
resource "aws_rds_cluster" "db" {
  engine = "aurora"

  s3_import {
    source_engine         = "mysql"
    source_engine_version = "5.6"
    bucket_name           = "mybucket"
    bucket_prefix         = "backups"
    ingestion_role        = "arn:aws:iam::1234567890:role/role-xtrabackup-rds-restore"
  }
}
```

* `bucket_name` - (Required) Bucket name where your backup is stored
* `bucket_prefix` - (Optional) Can be blank, but is the path to your backup
* `ingestion_role` - (Required) Role applied to load the data.
* `source_engine` - (Required) Source engine for the backup
* `source_engine_version` - (Required) Version of the source engine used to make the backup

This will not recreate the resource if the S3 object changes in some way. It's only used to initialize the database. This only works currently with the aurora engine. See AWS for currently supported engines and options. See [Aurora S3 Migration Docs](https://docs.aws.amazon.com/AmazonRDS/latest/AuroraUserGuide/AuroraMySQL.Migrating.ExtMySQL.html#AuroraMySQL.Migrating.ExtMySQL.S3).

### restore_to_point_in_time Argument Reference

~> **NOTE:**  The DB cluster is created from the source DB cluster with the same configuration as the original DB cluster, except that the new DB cluster is created with the default DB security group. Thus, the following arguments should only be specified with the source DB cluster's respective values: `database_name`, `master_username`, `storage_encrypted`, `replication_source_identifier`, and `source_region`.

~> **NOTE:**  One of `source_cluster_identifier` or `source_cluster_resource_id` must be specified.

Example:

```terraform
resource "aws_rds_cluster" "example-clone" {
  # ... other configuration ...

  restore_to_point_in_time {
    source_cluster_identifier  = "example"
    restore_type               = "copy-on-write"
    use_latest_restorable_time = true
  }
}
```

* `source_cluster_identifier` - (Optional) Identifier of the source database cluster from which to restore. When restoring from a cluster in another AWS account, the identifier is the ARN of that cluster.
* `source_cluster_resource_id` - (Optional) Cluster resource ID of the source database cluster from which to restore. To be used for restoring a deleted cluster in the same account which still has a retained automatic backup available.
* `restore_type` - (Optional) Type of restore to be performed.
   Valid options are `full-copy` (default) and `copy-on-write`.
* `use_latest_restorable_time` - (Optional) Set to true to restore the database cluster to the latest restorable backup time. Defaults to false. Conflicts with `restore_to_time`.
* `restore_to_time` - (Optional) Date and time in UTC format to restore the database cluster to. Conflicts with `use_latest_restorable_time`.

### scaling_configuration Argument Reference

~> **NOTE:** `scaling_configuration` configuration is only valid when `engine_mode` is set to `serverless`.

Example:

```terraform
resource "aws_rds_cluster" "example" {
  # ... other configuration ...

  engine_mode = "serverless"

  scaling_configuration {
    auto_pause               = true
    max_capacity             = 256
    min_capacity             = 2
    seconds_before_timeout   = 360
    seconds_until_auto_pause = 300
    timeout_action           = "ForceApplyCapacityChange"
  }
}
```

* `auto_pause` - (Optional) Whether to enable automatic pause. A DB cluster can be paused only when it's idle (it has no connections). If a DB cluster is paused for more than seven days, the DB cluster might be backed up with a snapshot. In this case, the DB cluster is restored when there is a request to connect to it. Defaults to `true`.
* `max_capacity` - (Optional) Maximum capacity for an Aurora DB cluster in `serverless` DB engine mode. The maximum capacity must be greater than or equal to the minimum capacity. Valid Aurora MySQL capacity values are `1`, `2`, `4`, `8`, `16`, `32`, `64`, `128`, `256`. Valid Aurora PostgreSQL capacity values are (`2`, `4`, `8`, `16`, `32`, `64`, `192`, and `384`). Defaults to `16`.
* `min_capacity` - (Optional) Minimum capacity for an Aurora DB cluster in `serverless` DB engine mode. The minimum capacity must be lesser than or equal to the maximum capacity. Valid Aurora MySQL capacity values are `1`, `2`, `4`, `8`, `16`, `32`, `64`, `128`, `256`. Valid Aurora PostgreSQL capacity values are (`2`, `4`, `8`, `16`, `32`, `64`, `192`, and `384`). Defaults to `1`.
* `seconds_before_timeout` - (Optional) Amount of time, in seconds, that Aurora Serverless v1 tries to find a scaling point to perform seamless scaling before enforcing the timeout action. Valid values are `60` through `600`. Defaults to `300`.
* `seconds_until_auto_pause` - (Optional) Time, in seconds, before an Aurora DB cluster in serverless mode is paused. Valid values are `300` through `86400`. Defaults to `300`.
* `timeout_action` - (Optional) Action to take when the timeout is reached. Valid values: `ForceApplyCapacityChange`, `RollbackCapacityChange`. Defaults to `RollbackCapacityChange`. See [documentation](https://docs.aws.amazon.com/AmazonRDS/latest/AuroraUserGuide/aurora-serverless-v1.how-it-works.html#aurora-serverless.how-it-works.timeout-action).

### serverlessv2_scaling_configuration Argument Reference

~> **NOTE:** serverlessv2_scaling_configuration configuration is only valid when engine_mode is set to provisioned

Example:

```terraform
resource "aws_rds_cluster" "example" {
  # ... other configuration ...

  serverlessv2_scaling_configuration {
    max_capacity             = 256
    min_capacity             = 0
    seconds_until_auto_pause = 3600
  }
}
```

<<<<<<< HEAD
* `max_capacity` - (Required) Maximum capacity for an Aurora DB cluster in `provisioned` DB engine mode. The maximum capacity must be greater than or equal to the minimum capacity. Valid capacity values are in a range of `0.5` up to `256` in steps of `0.5`.
* `min_capacity` - (Required) Minimum capacity for an Aurora DB cluster in `provisioned` DB engine mode. The minimum capacity must be lesser than or equal to the maximum capacity. Valid capacity values are in a range of `0` up to `256` in steps of `0.5`.
* `seconds_until_auto_pause` - (Optional) Time, in seconds, before an Aurora DB cluster in `provisioned` DB engine mode is paused. Valid values are `300` through `86400`. Defaults to `300`.
=======
* `max_capacity` - (Required) Maximum capacity for an Aurora DB cluster in `provisioned` DB engine mode. The maximum capacity must be greater than or equal to the minimum capacity. Valid capacity values are in a range of `0` up to `256` in steps of `0.5`.
* `min_capacity` - (Required) Minimum capacity for an Aurora DB cluster in `provisioned` DB engine mode. The minimum capacity must be lesser than or equal to the maximum capacity. Valid capacity values are in a range of `0` up to `256` in steps of `0.5`.
>>>>>>> 9273b07b

## Attribute Reference

This resource exports the following attributes in addition to the arguments above:

* `arn` - Amazon Resource Name (ARN) of cluster
* `id` - RDS Cluster Identifier
* `cluster_identifier` - RDS Cluster Identifier
* `cluster_resource_id` - RDS Cluster Resource ID
* `cluster_members` – List of RDS Instances that are a part of this cluster
* `availability_zones` - Availability zone of the instance
* `backup_retention_period` - Backup retention period
* `ca_certificate_identifier` - CA identifier of the CA certificate used for the DB instance's server certificate
* `ca_certificate_valid_till` - Expiration date of the DB instance’s server certificate
* `preferred_backup_window` - Daily time range during which the backups happen
* `preferred_maintenance_window` - Maintenance window
* `endpoint` - DNS address of the RDS instance
* `reader_endpoint` - Read-only endpoint for the Aurora cluster, automatically
load-balanced across replicas
* `engine` - Database engine
* `engine_version_actual` - Running version of the database.
* `database_name` - Database name
* `port` - Database port
* `master_username` - Master username for the database
* `master_user_secret` - Block that specifies the master user secret. Only available when `manage_master_user_password` is set to true. [Documented below](#master_user_secret).
* `storage_encrypted` - Specifies whether the DB cluster is encrypted
* `replication_source_identifier` - ARN of the source DB cluster or DB instance if this DB cluster is created as a Read Replica.
* `hosted_zone_id` - Route53 Hosted Zone ID of the endpoint
* `tags_all` - Map of tags assigned to the resource, including those inherited from the provider [`default_tags` configuration block](https://registry.terraform.io/providers/hashicorp/aws/latest/docs#default_tags-configuration-block).

[1]: https://docs.aws.amazon.com/AmazonRDS/latest/UserGuide/USER_ReadRepl.html
[2]: https://docs.aws.amazon.com/AmazonRDS/latest/AuroraUserGuide/CHAP_Aurora.html
[3]: /docs/providers/aws/r/rds_cluster_instance.html
[4]: https://docs.aws.amazon.com/AmazonRDS/latest/UserGuide/USER_UpgradeDBInstance.Maintenance.html
[5]: https://docs.aws.amazon.com/AmazonRDS/latest/UserGuide/CHAP_Limits.html#RDS_Limits.Constraints

### master_user_secret

~> **NOTE:** The `master_user_secret` block is a list. To reference elements, use [index notation](https://developer.hashicorp.com/terraform/language/expressions/types#indices-and-attributes). For example:<br><br>
`aws_rds_cluster.this.master_user_secret[0].secret_arn`

The `master_user_secret` block supports the following attributes:

* `kms_key_id` - Amazon Web Services KMS key identifier that is used to encrypt the secret.
* `secret_arn` - Amazon Resource Name (ARN) of the secret.
* `secret_status` - Status of the secret. Valid Values: `creating` | `active` | `rotating` | `impaired`.

## Timeouts

[Configuration options](https://developer.hashicorp.com/terraform/language/resources/syntax#operation-timeouts):

- `create` - (Default `120m`)
- `update` - (Default `120m`)
- `delete` - (Default `120m`)
any cleanup task during the destroying process.

## Import

In Terraform v1.5.0 and later, use an [`import` block](https://developer.hashicorp.com/terraform/language/import) to import RDS Clusters using the `cluster_identifier`. For example:

```terraform
import {
  to = aws_rds_cluster.aurora_cluster
  id = "aurora-prod-cluster"
}
```

Using `terraform import`, import RDS Clusters using the `cluster_identifier`. For example:

```console
% terraform import aws_rds_cluster.aurora_cluster aurora-prod-cluster
```<|MERGE_RESOLUTION|>--- conflicted
+++ resolved
@@ -368,14 +368,9 @@
 }
 ```
 
-<<<<<<< HEAD
-* `max_capacity` - (Required) Maximum capacity for an Aurora DB cluster in `provisioned` DB engine mode. The maximum capacity must be greater than or equal to the minimum capacity. Valid capacity values are in a range of `0.5` up to `256` in steps of `0.5`.
+* `max_capacity` - (Required) Maximum capacity for an Aurora DB cluster in `provisioned` DB engine mode. The maximum capacity must be greater than or equal to the minimum capacity. Valid capacity values are in a range of `0` up to `256` in steps of `0.5`.
 * `min_capacity` - (Required) Minimum capacity for an Aurora DB cluster in `provisioned` DB engine mode. The minimum capacity must be lesser than or equal to the maximum capacity. Valid capacity values are in a range of `0` up to `256` in steps of `0.5`.
 * `seconds_until_auto_pause` - (Optional) Time, in seconds, before an Aurora DB cluster in `provisioned` DB engine mode is paused. Valid values are `300` through `86400`. Defaults to `300`.
-=======
-* `max_capacity` - (Required) Maximum capacity for an Aurora DB cluster in `provisioned` DB engine mode. The maximum capacity must be greater than or equal to the minimum capacity. Valid capacity values are in a range of `0` up to `256` in steps of `0.5`.
-* `min_capacity` - (Required) Minimum capacity for an Aurora DB cluster in `provisioned` DB engine mode. The minimum capacity must be lesser than or equal to the maximum capacity. Valid capacity values are in a range of `0` up to `256` in steps of `0.5`.
->>>>>>> 9273b07b
 
 ## Attribute Reference
 
