--- conflicted
+++ resolved
@@ -80,11 +80,7 @@
 
 #### `target` (`action.*.target`)
 
-<<<<<<< HEAD
-* `key` - (Required) Target type. Valid values are `Clusters` (ECS Clusters), `DBInstances` (RDS DB Instances), `Instances` (EC2 Instances), `Nodegroups` (EKS Node groups), `Roles` (IAM Roles), `SpotInstances` (EC2 Spot Instances), `Cluster` (EKS Cluster).
-=======
-* `key` - (Required) Target type. Valid values are `Clusters` (ECS Clusters), `DBInstances` (RDS DB Instances), `Instances` (EC2 Instances), `Nodegroups` (EKS Node groups), `Roles` (IAM Roles), `SpotInstances` (EC2 Spot Instances), `Subnets` (VPC Subnets).
->>>>>>> e04dbf6d
+* `key` - (Required) Target type. Valid values are `Cluster` (EKS Cluster), `Clusters` (ECS Clusters), `DBInstances` (RDS DB Instances), `Instances` (EC2 Instances), `Nodegroups` (EKS Node groups), `Roles` (IAM Roles), `SpotInstances` (EC2 Spot Instances), `Subnets` (VPC Subnets).
 * `value` - (Required) Target name, referencing a corresponding target.
 
 ### `stop_condition`
