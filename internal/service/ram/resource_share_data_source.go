--- conflicted
+++ resolved
@@ -12,11 +12,8 @@
 	"github.com/hashicorp/terraform-plugin-sdk/v2/helper/schema"
 	"github.com/hashicorp/terraform-plugin-sdk/v2/helper/validation"
 	"github.com/hashicorp/terraform-provider-aws/internal/conns"
-<<<<<<< HEAD
+	"github.com/hashicorp/terraform-provider-aws/internal/errs/sdkdiag"
 	"github.com/hashicorp/terraform-provider-aws/internal/flex"
-=======
-	"github.com/hashicorp/terraform-provider-aws/internal/errs/sdkdiag"
->>>>>>> c556d3a6
 	tftags "github.com/hashicorp/terraform-provider-aws/internal/tags"
 )
 
@@ -149,7 +146,6 @@
 		params.NextToken = resp.NextToken
 	}
 
-<<<<<<< HEAD
 	listInput := &ram.ListResourcesInput{
 		ResourceOwner:     aws.String(d.Get("resource_owner").(string)),
 		ResourceShareArns: aws.StringSlice([]string{d.Get("arn").(string)}),
@@ -165,17 +161,14 @@
 	})
 
 	if err != nil {
-		return fmt.Errorf("error reading RAM resource share resources %s: %s", d.Id(), err)
+		return sdkdiag.AppendErrorf(diags, "reading RAM resource share (%s) resources: %s", d.Id(), err)
 	}
 
 	if err := d.Set("resources", flex.FlattenStringList(resourceARNs)); err != nil {
-		return fmt.Errorf("unable to set resources: %s", err)
+		return sdkdiag.AppendErrorf(diags, "setting resources: %s", err)
 	}
 
-	return nil
-=======
 	return diags
->>>>>>> c556d3a6
 }
 
 func buildTagFilters(set *schema.Set) []*ram.TagFilter {
