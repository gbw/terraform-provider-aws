--- conflicted
+++ resolved
@@ -462,19 +462,6 @@
 	return nil, err
 }
 
-<<<<<<< HEAD
-const (
-	CarrierGatewayAvailableTimeout = 5 * time.Minute
-	CarrierGatewayDeletedTimeout   = 5 * time.Minute
-)
-
-func WaitCarrierGatewayCreated(ctx context.Context, conn *ec2.Client, id string) (*types.CarrierGateway, error) {
-	stateConf := &retry.StateChangeConf{
-		Pending: enum.Slice(types.CarrierGatewayStatePending),
-		Target:  enum.Slice(types.CarrierGatewayStateAvailable),
-		Refresh: StatusCarrierGatewayState(ctx, conn, id),
-		Timeout: CarrierGatewayAvailableTimeout,
-=======
 func waitVPCEndpointServicePrivateDNSNameVerifiedV2(ctx context.Context, conn *ec2.Client, id string, timeout time.Duration) (*types.PrivateDnsNameConfiguration, error) {
 	stateConf := &retry.StateChangeConf{
 		Pending:                   enum.Slice(types.DnsNameStatePendingVerification),
@@ -603,69 +590,90 @@
 		Timeout:      timeout,
 		Delay:        4 * time.Minute,
 		PollInterval: 10 * time.Second,
->>>>>>> cfd77cd5
-	}
-
-	outputRaw, err := stateConf.WaitForStateContext(ctx)
-
-<<<<<<< HEAD
+	}
+
+	outputRaw, err := stateConf.WaitForStateContext(ctx)
+
+	if output, ok := outputRaw.(*types.TargetNetwork); ok {
+		tfresource.SetLastError(err, errors.New(aws.ToString(output.Status.Message)))
+
+		return output, err
+	}
+
+	return nil, err
+}
+
+func waitClientVPNRouteCreated(ctx context.Context, conn *ec2.Client, endpointID, targetSubnetID, destinationCIDR string, timeout time.Duration) (*types.ClientVpnRoute, error) {
+	stateConf := &retry.StateChangeConf{
+		Pending: enum.Slice(types.ClientVpnRouteStatusCodeCreating),
+		Target:  enum.Slice(types.ClientVpnRouteStatusCodeActive),
+		Refresh: statusClientVPNRoute(ctx, conn, endpointID, targetSubnetID, destinationCIDR),
+		Timeout: timeout,
+	}
+
+	outputRaw, err := stateConf.WaitForStateContext(ctx)
+
+	if output, ok := outputRaw.(*types.ClientVpnRoute); ok {
+		tfresource.SetLastError(err, errors.New(aws.ToString(output.Status.Message)))
+
+		return output, err
+	}
+
+	return nil, err
+}
+
+func waitClientVPNRouteDeleted(ctx context.Context, conn *ec2.Client, endpointID, targetSubnetID, destinationCIDR string, timeout time.Duration) (*types.ClientVpnRoute, error) {
+	stateConf := &retry.StateChangeConf{
+		Pending: enum.Slice(types.ClientVpnRouteStatusCodeActive, types.ClientVpnRouteStatusCodeDeleting),
+		Target:  []string{},
+		Refresh: statusClientVPNRoute(ctx, conn, endpointID, targetSubnetID, destinationCIDR),
+		Timeout: timeout,
+	}
+
+	outputRaw, err := stateConf.WaitForStateContext(ctx)
+
+	if output, ok := outputRaw.(*types.ClientVpnRoute); ok {
+		tfresource.SetLastError(err, errors.New(aws.ToString(output.Status.Message)))
+
+		return output, err
+	}
+
+	return nil, err
+}
+
+const (
+	CarrierGatewayAvailableTimeout = 5 * time.Minute
+	CarrierGatewayDeletedTimeout   = 5 * time.Minute
+)
+
+func WaitCarrierGatewayCreated(ctx context.Context, conn *ec2.Client, id string) (*types.CarrierGateway, error) {
+	stateConf := &retry.StateChangeConf{
+		Pending: enum.Slice(types.CarrierGatewayStatePending),
+		Target:  enum.Slice(types.CarrierGatewayStateAvailable),
+		Refresh: StatusCarrierGatewayState(ctx, conn, id),
+		Timeout: CarrierGatewayAvailableTimeout,
+	}
+
+	outputRaw, err := stateConf.WaitForStateContext(ctx)
+
 	if output, ok := outputRaw.(*types.CarrierGateway); ok {
-=======
-	if output, ok := outputRaw.(*types.TargetNetwork); ok {
-		tfresource.SetLastError(err, errors.New(aws.ToString(output.Status.Message)))
-
->>>>>>> cfd77cd5
-		return output, err
-	}
-
-	return nil, err
-}
-
-<<<<<<< HEAD
+		return output, err
+	}
+
+	return nil, err
+}
+
 func WaitCarrierGatewayDeleted(ctx context.Context, conn *ec2.Client, id string) (*types.CarrierGateway, error) {
 	stateConf := &retry.StateChangeConf{
 		Pending: enum.Slice(types.CarrierGatewayStateDeleting),
 		Target:  []string{},
 		Refresh: StatusCarrierGatewayState(ctx, conn, id),
 		Timeout: CarrierGatewayDeletedTimeout,
-=======
-func waitClientVPNRouteCreated(ctx context.Context, conn *ec2.Client, endpointID, targetSubnetID, destinationCIDR string, timeout time.Duration) (*types.ClientVpnRoute, error) {
-	stateConf := &retry.StateChangeConf{
-		Pending: enum.Slice(types.ClientVpnRouteStatusCodeCreating),
-		Target:  enum.Slice(types.ClientVpnRouteStatusCodeActive),
-		Refresh: statusClientVPNRoute(ctx, conn, endpointID, targetSubnetID, destinationCIDR),
-		Timeout: timeout,
-	}
-
-	outputRaw, err := stateConf.WaitForStateContext(ctx)
-
-	if output, ok := outputRaw.(*types.ClientVpnRoute); ok {
-		tfresource.SetLastError(err, errors.New(aws.ToString(output.Status.Message)))
-
-		return output, err
-	}
-
-	return nil, err
-}
-
-func waitClientVPNRouteDeleted(ctx context.Context, conn *ec2.Client, endpointID, targetSubnetID, destinationCIDR string, timeout time.Duration) (*types.ClientVpnRoute, error) {
-	stateConf := &retry.StateChangeConf{
-		Pending: enum.Slice(types.ClientVpnRouteStatusCodeActive, types.ClientVpnRouteStatusCodeDeleting),
-		Target:  []string{},
-		Refresh: statusClientVPNRoute(ctx, conn, endpointID, targetSubnetID, destinationCIDR),
-		Timeout: timeout,
->>>>>>> cfd77cd5
-	}
-
-	outputRaw, err := stateConf.WaitForStateContext(ctx)
-
-<<<<<<< HEAD
+	}
+
+	outputRaw, err := stateConf.WaitForStateContext(ctx)
+
 	if output, ok := outputRaw.(*types.CarrierGateway); ok {
-=======
-	if output, ok := outputRaw.(*types.ClientVpnRoute); ok {
-		tfresource.SetLastError(err, errors.New(aws.ToString(output.Status.Message)))
-
->>>>>>> cfd77cd5
 		return output, err
 	}
 
