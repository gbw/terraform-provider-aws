--- conflicted
+++ resolved
@@ -28,19 +28,11 @@
 			Name:     "Channel Group",
 			Tags: unique.Make(inttypes.ServicePackageResourceTags{
 				IdentifierAttribute: names.AttrARN,
-<<<<<<< HEAD
-			},
-			Region: &itypes.ServicePackageResourceRegion{
-				IsGlobal:                      false,
+			}),
+			Region: unique.Make(inttypes.ServicePackageResourceRegion{
 				IsOverrideEnabled:             true,
 				IsValidateOverrideInPartition: true,
-			},
-=======
 			}),
-			Region: unique.Make(inttypes.ServicePackageResourceRegion{
-				IsOverrideEnabled: false,
-			}),
->>>>>>> f69f8d8f
 		},
 	}
 }
