// Copyright (c) HashiCorp, Inc.
// SPDX-License-Identifier: MPL-2.0

package wafv2

// Exports for use in tests only.
var (
	ResourceIPSet                      = resourceIPSet
	ResourceRegexPatternSet            = resourceRegexPatternSet
	ResourceRuleGroup                  = resourceRuleGroup
	ResourceWebACL                     = resourceWebACL
	ResourceWebACLAssociation          = resourceWebACLAssociation
	ResourceWebACLLoggingConfiguration = resourceWebACLLoggingConfiguration
	ResourceAPIKey                     = newAPIKeyResource
	ResourceWebACLRuleGroupAssociation = newResourceWebACLRuleGroupAssociation

	FindAPIKeyByTwoPartKey            = findAPIKeyByTwoPartKey
	FindIPSetByThreePartKey           = findIPSetByThreePartKey
	FindLoggingConfigurationByARN     = findLoggingConfigurationByARN
	FindRegexPatternSetByThreePartKey = findRegexPatternSetByThreePartKey
	FindRuleGroupByThreePartKey       = findRuleGroupByThreePartKey
	FindWebACLByResourceARN           = findWebACLByResourceARN
	FindWebACLByThreePartKey          = findWebACLByThreePartKey
	ListRuleGroupsPages               = listRuleGroupsPages
	ListWebACLsPages                  = listWebACLsPages
<<<<<<< HEAD

	IsCloudFrontDistributionARN     = isCloudFrontDistributionARN
	CloudFrontDistributionIDFromARN = cloudFrontDistributionIDFromARN
=======
	ParseWebACLARN                    = parseWebACLARN
>>>>>>> c103e88a
)<|MERGE_RESOLUTION|>--- conflicted
+++ resolved
@@ -14,6 +14,7 @@
 	ResourceAPIKey                     = newAPIKeyResource
 	ResourceWebACLRuleGroupAssociation = newResourceWebACLRuleGroupAssociation
 
+	CloudFrontDistributionIDFromARN   = cloudFrontDistributionIDFromARN
 	FindAPIKeyByTwoPartKey            = findAPIKeyByTwoPartKey
 	FindIPSetByThreePartKey           = findIPSetByThreePartKey
 	FindLoggingConfigurationByARN     = findLoggingConfigurationByARN
@@ -21,13 +22,8 @@
 	FindRuleGroupByThreePartKey       = findRuleGroupByThreePartKey
 	FindWebACLByResourceARN           = findWebACLByResourceARN
 	FindWebACLByThreePartKey          = findWebACLByThreePartKey
+	IsCloudFrontDistributionARN       = isCloudFrontDistributionARN
 	ListRuleGroupsPages               = listRuleGroupsPages
 	ListWebACLsPages                  = listWebACLsPages
-<<<<<<< HEAD
-
-	IsCloudFrontDistributionARN     = isCloudFrontDistributionARN
-	CloudFrontDistributionIDFromARN = cloudFrontDistributionIDFromARN
-=======
 	ParseWebACLARN                    = parseWebACLARN
->>>>>>> c103e88a
 )