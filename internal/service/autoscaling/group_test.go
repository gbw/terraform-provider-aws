--- conflicted
+++ resolved
@@ -2283,16 +2283,10 @@
 	})
 }
 
-<<<<<<< HEAD
-func TestAccAutoScalingGroup_MixedInstancesPolicyLaunchTemplateOverride_instanceRequirements_memoryMiBAndVCpuCount(t *testing.T) {
-	var group autoscaling.Group
-	resourceName := "aws_autoscaling_group.test"
-=======
 func TestAccAutoScalingGroup_MixedInstancesPolicyLaunchTemplateOverride_weightedCapacity_withELB(t *testing.T) {
 	var group autoscaling.Group
 	resourceName := "aws_autoscaling_group.test"
 	rName := sdkacctest.RandomWithPrefix(acctest.ResourcePrefix)
->>>>>>> a17728c5
 
 	resource.ParallelTest(t, resource.TestCase{
 		PreCheck:          func() { acctest.PreCheck(t) },
@@ -2301,7 +2295,46 @@
 		CheckDestroy:      testAccCheckGroupDestroy,
 		Steps: []resource.TestStep{
 			{
-<<<<<<< HEAD
+				Config: testAccAWSAutoScalingGroupConfig_MixedInstancesPolicy_LaunchTemplate_Override_WeightedCapacity_WithELB(rName),
+				Check: resource.ComposeTestCheckFunc(
+					testAccCheckGroupExists(resourceName, &group),
+					resource.TestCheckResourceAttr(resourceName, "mixed_instances_policy.#", "1"),
+					resource.TestCheckResourceAttr(resourceName, "mixed_instances_policy.0.launch_template.#", "1"),
+					resource.TestCheckResourceAttr(resourceName, "mixed_instances_policy.0.launch_template.0.override.#", "2"),
+					resource.TestCheckResourceAttr(resourceName, "mixed_instances_policy.0.launch_template.0.override.0.instance_type", "t3.micro"),
+					resource.TestCheckResourceAttr(resourceName, "mixed_instances_policy.0.launch_template.0.override.0.weighted_capacity", "2"),
+					resource.TestCheckResourceAttr(resourceName, "mixed_instances_policy.0.launch_template.0.override.1.instance_type", "t3.small"),
+					resource.TestCheckResourceAttr(resourceName, "mixed_instances_policy.0.launch_template.0.override.1.weighted_capacity", "2"),
+				),
+			},
+			{
+				ResourceName:      resourceName,
+				ImportState:       true,
+				ImportStateVerify: true,
+				ImportStateVerifyIgnore: []string{
+					"force_delete",
+					"initial_lifecycle_hook",
+					"tag",
+					"tags",
+					"wait_for_capacity_timeout",
+					"wait_for_elb_capacity",
+				},
+			},
+		},
+	})
+}
+
+func TestAccAutoScalingGroup_MixedInstancesPolicyLaunchTemplateOverride_instanceRequirements_memoryMiBAndVCpuCount(t *testing.T) {
+	var group autoscaling.Group
+	resourceName := "aws_autoscaling_group.test"
+
+	resource.ParallelTest(t, resource.TestCase{
+		PreCheck:          func() { acctest.PreCheck(t) },
+		ErrorCheck:        acctest.ErrorCheck(t, autoscaling.EndpointsID),
+		ProviderFactories: acctest.ProviderFactories,
+		CheckDestroy:      testAccCheckGroupDestroy,
+		Steps: []resource.TestStep{
+			{
 				Config: testAccGroupConfig_MixedInstancesPolicy_LaunchTemplate_Override_instanceRequirements(sdkacctest.RandomWithPrefix(acctest.ResourcePrefix),
 					`memory_mib {
                        min = 500
@@ -2309,14 +2342,10 @@
                      vcpu_count {
                        min = 1
                      }`),
-=======
-				Config: testAccAWSAutoScalingGroupConfig_MixedInstancesPolicy_LaunchTemplate_Override_WeightedCapacity_WithELB(rName),
->>>>>>> a17728c5
 				Check: resource.ComposeTestCheckFunc(
 					testAccCheckGroupExists(resourceName, &group),
 					resource.TestCheckResourceAttr(resourceName, "mixed_instances_policy.#", "1"),
 					resource.TestCheckResourceAttr(resourceName, "mixed_instances_policy.0.launch_template.#", "1"),
-<<<<<<< HEAD
 					resource.TestCheckResourceAttr(resourceName, "mixed_instances_policy.0.launch_template.0.override.#", "1"),
 
 					resource.TestCheckResourceAttr(resourceName, "mixed_instances_policy.0.launch_template.0.override.0.instance_requirements.#", "1"),
@@ -4169,13 +4198,6 @@
 					resource.TestCheckResourceAttr(resourceName, "mixed_instances_policy.0.launch_template.0.override.0.instance_requirements.0.total_local_storage_gb.#", "1"),
 					resource.TestCheckResourceAttr(resourceName, "mixed_instances_policy.0.launch_template.0.override.0.instance_requirements.0.total_local_storage_gb.0.min", "0.5"),
 					resource.TestCheckResourceAttr(resourceName, "mixed_instances_policy.0.launch_template.0.override.0.instance_requirements.0.total_local_storage_gb.0.max", "20.5"),
-=======
-					resource.TestCheckResourceAttr(resourceName, "mixed_instances_policy.0.launch_template.0.override.#", "2"),
-					resource.TestCheckResourceAttr(resourceName, "mixed_instances_policy.0.launch_template.0.override.0.instance_type", "t3.micro"),
-					resource.TestCheckResourceAttr(resourceName, "mixed_instances_policy.0.launch_template.0.override.0.weighted_capacity", "2"),
-					resource.TestCheckResourceAttr(resourceName, "mixed_instances_policy.0.launch_template.0.override.1.instance_type", "t3.small"),
-					resource.TestCheckResourceAttr(resourceName, "mixed_instances_policy.0.launch_template.0.override.1.weighted_capacity", "2"),
->>>>>>> a17728c5
 				),
 			},
 			{
@@ -6357,17 +6379,6 @@
 `, rName)
 }
 
-<<<<<<< HEAD
-func testAccGroupConfig_MixedInstancesPolicy_LaunchTemplate_Override_instanceRequirements(rName string, instanceRequirements string) string {
-	return testAccGroupConfig_MixedInstancesPolicy_Base(rName) + fmt.Sprintf(`
-resource "aws_autoscaling_group" "test" {
-  availability_zones = [data.aws_availability_zones.available.names[0]]
-  desired_capacity   = 0
-  max_size           = 0
-  min_size           = 0
-  name               = %q
-
-=======
 func testAccAWSAutoScalingGroupConfig_MixedInstancesPolicy_LaunchTemplate_Override_WeightedCapacity_WithELB(rName string) string {
 	return acctest.ConfigAvailableAZsNoOptInDefaultExclude() +
 		fmt.Sprintf(`
@@ -6471,29 +6482,11 @@
   name                  = %[1]q
   load_balancers        = [aws_elb.bar.name]
   vpc_zone_identifier   = aws_subnet.foo[*].id
->>>>>>> a17728c5
   mixed_instances_policy {
     launch_template {
       launch_template_specification {
         launch_template_id = aws_launch_template.test.id
       }
-<<<<<<< HEAD
-
-      override {
-        instance_requirements {
-          %s
-        }
-      }
-    }
-
-    instances_distribution {
-      on_demand_percentage_above_base_capacity = 50
-      spot_allocation_strategy                 = "capacity-optimized"
-    }
-  }
-}
-`, rName, instanceRequirements)
-=======
       override {
         instance_type     = "t3.micro"
         weighted_capacity = "2"
@@ -6506,7 +6499,37 @@
   }
 }
 `, rName)
->>>>>>> a17728c5
+}
+
+func testAccGroupConfig_MixedInstancesPolicy_LaunchTemplate_Override_instanceRequirements(rName string, instanceRequirements string) string {
+	return testAccGroupConfig_MixedInstancesPolicy_Base(rName) + fmt.Sprintf(`
+resource "aws_autoscaling_group" "test" {
+  availability_zones = [data.aws_availability_zones.available.names[0]]
+  desired_capacity   = 0
+  max_size           = 0
+  min_size           = 0
+  name               = %q
+
+  mixed_instances_policy {
+    launch_template {
+      launch_template_specification {
+        launch_template_id = aws_launch_template.test.id
+      }
+
+      override {
+        instance_requirements {
+          %s
+        }
+      }
+    }
+
+    instances_distribution {
+      on_demand_percentage_above_base_capacity = 50
+      spot_allocation_strategy                 = "capacity-optimized"
+    }
+  }
+}
+`, rName, instanceRequirements)
 }
 
 func testAccGroupPartitionConfig(rName string) string {
