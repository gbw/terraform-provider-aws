// Code generated by internal/generate/servicepackages/main.go; DO NOT EDIT.

package waf

import (
	"context"

	aws_sdkv2 "github.com/aws/aws-sdk-go-v2/aws"
	waf_sdkv2 "github.com/aws/aws-sdk-go-v2/service/waf"
	"github.com/hashicorp/terraform-provider-aws/internal/conns"
	"github.com/hashicorp/terraform-provider-aws/internal/types"
	"github.com/hashicorp/terraform-provider-aws/names"
)

type servicePackage struct{}

func (p *servicePackage) FrameworkDataSources(ctx context.Context) []*types.ServicePackageFrameworkDataSource {
	return []*types.ServicePackageFrameworkDataSource{}
}

func (p *servicePackage) FrameworkResources(ctx context.Context) []*types.ServicePackageFrameworkResource {
	return []*types.ServicePackageFrameworkResource{}
}

func (p *servicePackage) SDKDataSources(ctx context.Context) []*types.ServicePackageSDKDataSource {
	return []*types.ServicePackageSDKDataSource{
		{
			Factory:  dataSourceIPSet,
			TypeName: "aws_waf_ipset",
			Name:     "IPSet",
		},
		{
			Factory:  dataSourceRateBasedRule,
			TypeName: "aws_waf_rate_based_rule",
			Name:     "Rate Based Rule",
		},
		{
			Factory:  dataSourceRule,
			TypeName: "aws_waf_rule",
			Name:     "Rule",
		},
		{
			Factory:  dataSourceSubscribedRuleGroup,
			TypeName: "aws_waf_subscribed_rule_group",
			Name:     "Subscribed Rule Group",
		},
		{
			Factory:  dataSourceWebACL,
			TypeName: "aws_waf_web_acl",
			Name:     "Web ACL",
		},
	}
}

func (p *servicePackage) SDKResources(ctx context.Context) []*types.ServicePackageSDKResource {
	return []*types.ServicePackageSDKResource{
		{
			Factory:  resourceByteMatchSet,
			TypeName: "aws_waf_byte_match_set",
			Name:     "ByteMatchSet",
		},
		{
			Factory:  resourceGeoMatchSet,
			TypeName: "aws_waf_geo_match_set",
			Name:     "GeoMatchSet",
		},
		{
			Factory:  resourceIPSet,
			TypeName: "aws_waf_ipset",
			Name:     "IPSet",
		},
		{
			Factory:  resourceRateBasedRule,
			TypeName: "aws_waf_rate_based_rule",
			Name:     "Rate Based Rule",
			Tags: &types.ServicePackageResourceTags{
				IdentifierAttribute: names.AttrARN,
			},
		},
		{
			Factory:  resourceRegexMatchSet,
			TypeName: "aws_waf_regex_match_set",
			Name:     "Regex Match Set",
		},
		{
			Factory:  resourceRegexPatternSet,
			TypeName: "aws_waf_regex_pattern_set",
			Name:     "Regex Pattern Set",
		},
		{
			Factory:  resourceRule,
			TypeName: "aws_waf_rule",
			Name:     "Rule",
			Tags: &types.ServicePackageResourceTags{
				IdentifierAttribute: names.AttrARN,
			},
		},
		{
			Factory:  resourceRuleGroup,
			TypeName: "aws_waf_rule_group",
			Name:     "Rule Group",
			Tags: &types.ServicePackageResourceTags{
				IdentifierAttribute: names.AttrARN,
			},
		},
		{
			Factory:  resourceSizeConstraintSet,
			TypeName: "aws_waf_size_constraint_set",
			Name:     "Size Constraint Set",
		},
		{
			Factory:  resourceSQLInjectionMatchSet,
			TypeName: "aws_waf_sql_injection_match_set",
			Name:     "SqlInjectionMatchSet",
		},
		{
			Factory:  resourceWebACL,
			TypeName: "aws_waf_web_acl",
			Name:     "Web ACL",
			Tags: &types.ServicePackageResourceTags{
				IdentifierAttribute: names.AttrARN,
			},
		},
		{
			Factory:  resourceXSSMatchSet,
			TypeName: "aws_waf_xss_match_set",
			Name:     "XSS Match Set",
		},
	}
}

func (p *servicePackage) ServicePackageName() string {
	return names.WAF
}

<<<<<<< HEAD
// NewClient returns a new AWS SDK for Go v2 client for this service package's AWS API.
func (p *servicePackage) NewClient(ctx context.Context, config map[string]any) (*waf_sdkv2.Client, error) {
	cfg := *(config["aws_sdkv2_config"].(*aws_sdkv2.Config))

	return waf_sdkv2.NewFromConfig(cfg, func(o *waf_sdkv2.Options) {
		if endpoint := config["endpoint"].(string); endpoint != "" {
			o.BaseEndpoint = aws_sdkv2.String(endpoint)
		}
	}), nil
=======
// NewConn returns a new AWS SDK for Go v1 client for this service package's AWS API.
func (p *servicePackage) NewConn(ctx context.Context, config map[string]any) (*waf_sdkv1.WAF, error) {
	sess := config[names.AttrSession].(*session_sdkv1.Session)

	return waf_sdkv1.New(sess.Copy(&aws_sdkv1.Config{Endpoint: aws_sdkv1.String(config[names.AttrEndpoint].(string))})), nil
>>>>>>> 18ca4ad2
}

func ServicePackage(ctx context.Context) conns.ServicePackage {
	return &servicePackage{}
}<|MERGE_RESOLUTION|>--- conflicted
+++ resolved
@@ -133,23 +133,15 @@
 	return names.WAF
 }
 
-<<<<<<< HEAD
 // NewClient returns a new AWS SDK for Go v2 client for this service package's AWS API.
 func (p *servicePackage) NewClient(ctx context.Context, config map[string]any) (*waf_sdkv2.Client, error) {
 	cfg := *(config["aws_sdkv2_config"].(*aws_sdkv2.Config))
 
 	return waf_sdkv2.NewFromConfig(cfg, func(o *waf_sdkv2.Options) {
-		if endpoint := config["endpoint"].(string); endpoint != "" {
+		if endpoint := config[names.AttrEndpoint].(string); endpoint != "" {
 			o.BaseEndpoint = aws_sdkv2.String(endpoint)
 		}
 	}), nil
-=======
-// NewConn returns a new AWS SDK for Go v1 client for this service package's AWS API.
-func (p *servicePackage) NewConn(ctx context.Context, config map[string]any) (*waf_sdkv1.WAF, error) {
-	sess := config[names.AttrSession].(*session_sdkv1.Session)
-
-	return waf_sdkv1.New(sess.Copy(&aws_sdkv1.Config{Endpoint: aws_sdkv1.String(config[names.AttrEndpoint].(string))})), nil
->>>>>>> 18ca4ad2
 }
 
 func ServicePackage(ctx context.Context) conns.ServicePackage {
