// Code generated by internal/generate/servicepackage/main.go; DO NOT EDIT.

package rbin

import (
	"context"
	"unique"

	"github.com/aws/aws-sdk-go-v2/aws"
	"github.com/aws/aws-sdk-go-v2/service/rbin"
	"github.com/hashicorp/terraform-plugin-log/tflog"
	"github.com/hashicorp/terraform-provider-aws/internal/conns"
	inttypes "github.com/hashicorp/terraform-provider-aws/internal/types"
	"github.com/hashicorp/terraform-provider-aws/names"
)

type servicePackage struct{}

func (p *servicePackage) FrameworkDataSources(ctx context.Context) []*inttypes.ServicePackageFrameworkDataSource {
	return []*inttypes.ServicePackageFrameworkDataSource{}
}

func (p *servicePackage) FrameworkResources(ctx context.Context) []*inttypes.ServicePackageFrameworkResource {
	return []*inttypes.ServicePackageFrameworkResource{}
}

func (p *servicePackage) SDKDataSources(ctx context.Context) []*inttypes.ServicePackageSDKDataSource {
	return []*inttypes.ServicePackageSDKDataSource{}
}

func (p *servicePackage) SDKResources(ctx context.Context) []*inttypes.ServicePackageSDKResource {
	return []*inttypes.ServicePackageSDKResource{
		{
			Factory:  ResourceRule,
			TypeName: "aws_rbin_rule",
			Name:     "Rule",
<<<<<<< HEAD
			Tags: &inttypes.ServicePackageResourceTags{
				IdentifierAttribute: names.AttrARN,
			},
			Region: &inttypes.ServicePackageResourceRegion{
				IsGlobal:                      false,
				IsOverrideEnabled:             true,
				IsValidateOverrideInPartition: true,
			},
=======
			Tags: unique.Make(types.ServicePackageResourceTags{
				IdentifierAttribute: names.AttrARN,
			}),
>>>>>>> 45438b17
		},
	}
}

func (p *servicePackage) ServicePackageName() string {
	return names.RBin
}

// NewClient returns a new AWS SDK for Go v2 client for this service package's AWS API.
func (p *servicePackage) NewClient(ctx context.Context, config map[string]any) (*rbin.Client, error) {
	cfg := *(config["aws_sdkv2_config"].(*aws.Config))
	optFns := []func(*rbin.Options){
		rbin.WithEndpointResolverV2(newEndpointResolverV2()),
		withBaseEndpoint(config[names.AttrEndpoint].(string)),
		func(o *rbin.Options) {
			if region := config[names.AttrRegion].(string); o.Region != region {
				tflog.Info(ctx, "overriding provider-configured AWS API region", map[string]any{
					"service":         p.ServicePackageName(),
					"original_region": o.Region,
					"override_region": region,
				})
				o.Region = region
			}
		},
		withExtraOptions(ctx, p, config),
	}

	return rbin.NewFromConfig(cfg, optFns...), nil
}

// withExtraOptions returns a functional option that allows this service package to specify extra API client options.
// This option is always called after any generated options.
func withExtraOptions(ctx context.Context, sp conns.ServicePackage, config map[string]any) func(*rbin.Options) {
	if v, ok := sp.(interface {
		withExtraOptions(context.Context, map[string]any) []func(*rbin.Options)
	}); ok {
		optFns := v.withExtraOptions(ctx, config)

		return func(o *rbin.Options) {
			for _, optFn := range optFns {
				optFn(o)
			}
		}
	}

	return func(*rbin.Options) {}
}

func ServicePackage(ctx context.Context) conns.ServicePackage {
	return &servicePackage{}
}<|MERGE_RESOLUTION|>--- conflicted
+++ resolved
@@ -34,20 +34,14 @@
 			Factory:  ResourceRule,
 			TypeName: "aws_rbin_rule",
 			Name:     "Rule",
-<<<<<<< HEAD
-			Tags: &inttypes.ServicePackageResourceTags{
+			Tags: unique.Make(inttypes.ServicePackageResourceTags{
 				IdentifierAttribute: names.AttrARN,
-			},
+			}),
 			Region: &inttypes.ServicePackageResourceRegion{
 				IsGlobal:                      false,
 				IsOverrideEnabled:             true,
 				IsValidateOverrideInPartition: true,
 			},
-=======
-			Tags: unique.Make(types.ServicePackageResourceTags{
-				IdentifierAttribute: names.AttrARN,
-			}),
->>>>>>> 45438b17
 		},
 	}
 }
