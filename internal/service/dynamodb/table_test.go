// Copyright (c) HashiCorp, Inc.
// SPDX-License-Identifier: MPL-2.0

package dynamodb_test

import (
	"context"
	"errors"
	"fmt"
	"reflect"
	"regexp"
	"testing"
	"time"

	"github.com/YakDriver/regexache"
	"github.com/aws/aws-sdk-go-v2/aws"
	"github.com/aws/aws-sdk-go-v2/service/dynamodb"
	awstypes "github.com/aws/aws-sdk-go-v2/service/dynamodb/types"
	"github.com/hashicorp/aws-sdk-go-base/v2/tfawserr"
	"github.com/hashicorp/terraform-plugin-sdk/v2/helper/schema"
	"github.com/hashicorp/terraform-plugin-testing/compare"
	sdkacctest "github.com/hashicorp/terraform-plugin-testing/helper/acctest"
	"github.com/hashicorp/terraform-plugin-testing/helper/resource"
	"github.com/hashicorp/terraform-plugin-testing/knownvalue"
	"github.com/hashicorp/terraform-plugin-testing/plancheck"
	"github.com/hashicorp/terraform-plugin-testing/statecheck"
	"github.com/hashicorp/terraform-plugin-testing/terraform"
	"github.com/hashicorp/terraform-plugin-testing/tfjsonpath"
	"github.com/hashicorp/terraform-provider-aws/internal/acctest"
	tfknownvalue "github.com/hashicorp/terraform-provider-aws/internal/acctest/knownvalue"
	"github.com/hashicorp/terraform-provider-aws/internal/conns"
	"github.com/hashicorp/terraform-provider-aws/internal/create"
	tfdynamodb "github.com/hashicorp/terraform-provider-aws/internal/service/dynamodb"
	tftags "github.com/hashicorp/terraform-provider-aws/internal/tags"
	"github.com/hashicorp/terraform-provider-aws/internal/tfresource"
	"github.com/hashicorp/terraform-provider-aws/names"
)

func init() {
	acctest.RegisterServiceErrorCheckFunc(names.DynamoDBServiceID, testAccErrorCheckSkip)
}

func testAccErrorCheckSkip(t *testing.T) resource.ErrorCheckFunc {
	return acctest.ErrorCheckSkipMessagesContaining(t,
		"Unsupported input parameter TableClass",
	)
}

const (
	streamLabelRegex = `\d{4}-\d{2}-\d{2}T\d{2}:\d{2}:\d{2}\.\d{3}`
)

func TestUpdateDiffGSI(t *testing.T) {
	t.Parallel()

	testCases := []struct {
		Old             []any
		New             []any
		ExpectedUpdates []awstypes.GlobalSecondaryIndexUpdate
	}{
		{ // No-op => no changes
			Old: []any{
				map[string]any{
					names.AttrName:    "att1-index",
					"hash_key":        "att1",
					"write_capacity":  10,
					"read_capacity":   10,
					"projection_type": "ALL",
				},
			},
			New: []any{
				map[string]any{
					names.AttrName:    "att1-index",
					"hash_key":        "att1",
					"write_capacity":  10,
					"read_capacity":   10,
					"projection_type": "ALL",
				},
			},
			ExpectedUpdates: nil,
		},
		{ // No-op => ignore ordering of non_key_attributes
			Old: []any{
				map[string]any{
					names.AttrName:       "att1-index",
					"hash_key":           "att1",
					"write_capacity":     10,
					"read_capacity":      10,
					"projection_type":    "INCLUDE",
					"non_key_attributes": schema.NewSet(schema.HashString, []any{"attr3", "attr1", "attr2"}),
				},
			},
			New: []any{
				map[string]any{
					names.AttrName:       "att1-index",
					"hash_key":           "att1",
					"write_capacity":     10,
					"read_capacity":      10,
					"projection_type":    "INCLUDE",
					"non_key_attributes": schema.NewSet(schema.HashString, []any{"attr1", "attr2", "attr3"}),
				},
			},
			ExpectedUpdates: nil,
		},

		{ // Creation
			Old: []any{
				map[string]any{
					names.AttrName:    "att1-index",
					"hash_key":        "att1",
					"write_capacity":  10,
					"read_capacity":   10,
					"projection_type": "ALL",
				},
			},
			New: []any{
				map[string]any{
					names.AttrName:    "att1-index",
					"hash_key":        "att1",
					"write_capacity":  10,
					"read_capacity":   10,
					"projection_type": "ALL",
				},
				map[string]any{
					names.AttrName:    "att2-index",
					"hash_key":        "att2",
					"write_capacity":  12,
					"read_capacity":   11,
					"projection_type": "ALL",
				},
			},
			ExpectedUpdates: []awstypes.GlobalSecondaryIndexUpdate{
				{
					Create: &awstypes.CreateGlobalSecondaryIndexAction{
						IndexName: aws.String("att2-index"),
						KeySchema: []awstypes.KeySchemaElement{
							{
								AttributeName: aws.String("att2"),
								KeyType:       awstypes.KeyTypeHash,
							},
						},
						ProvisionedThroughput: &awstypes.ProvisionedThroughput{
							WriteCapacityUnits: aws.Int64(12),
							ReadCapacityUnits:  aws.Int64(11),
						},
						Projection: &awstypes.Projection{
							ProjectionType: awstypes.ProjectionTypeAll,
						},
					},
				},
			},
		},

		{ // Creation with warm throughput
			Old: []any{
				map[string]any{
					names.AttrName:    "att1-index",
					"hash_key":        "att1",
					"write_capacity":  10,
					"read_capacity":   10,
					"projection_type": "ALL",
					"warm_throughput": []any{
						map[string]any{
							"read_units_per_second":  10,
							"write_units_per_second": 10,
						}},
				},
			},
			New: []any{
				map[string]any{
					names.AttrName:    "att1-index",
					"hash_key":        "att1",
					"write_capacity":  10,
					"read_capacity":   10,
					"projection_type": "ALL",
					"warm_throughput": []any{
						map[string]any{
							"read_units_per_second":  10,
							"write_units_per_second": 10,
						}},
				},
				map[string]any{
					names.AttrName:    "att2-index",
					"hash_key":        "att2",
					"write_capacity":  12,
					"read_capacity":   11,
					"projection_type": "ALL",
					"warm_throughput": []any{
						map[string]any{
							"read_units_per_second":  10,
							"write_units_per_second": 10,
						},
					},
				},
			},
			ExpectedUpdates: []awstypes.GlobalSecondaryIndexUpdate{
				{
					Create: &awstypes.CreateGlobalSecondaryIndexAction{
						IndexName: aws.String("att2-index"),
						KeySchema: []awstypes.KeySchemaElement{
							{
								AttributeName: aws.String("att2"),
								KeyType:       awstypes.KeyTypeHash,
							},
						},
						ProvisionedThroughput: &awstypes.ProvisionedThroughput{
							WriteCapacityUnits: aws.Int64(12),
							ReadCapacityUnits:  aws.Int64(11),
						},
						WarmThroughput: &awstypes.WarmThroughput{
							ReadUnitsPerSecond:  aws.Int64(10),
							WriteUnitsPerSecond: aws.Int64(10),
						},
						Projection: &awstypes.Projection{
							ProjectionType: awstypes.ProjectionTypeAll,
						},
					},
				},
			},
		},

		{ // Deletion
			Old: []any{
				map[string]any{
					names.AttrName:    "att1-index",
					"hash_key":        "att1",
					"write_capacity":  10,
					"read_capacity":   10,
					"projection_type": "ALL",
				},
				map[string]any{
					names.AttrName:    "att2-index",
					"hash_key":        "att2",
					"write_capacity":  12,
					"read_capacity":   11,
					"projection_type": "ALL",
				},
			},
			New: []any{
				map[string]any{
					names.AttrName:    "att1-index",
					"hash_key":        "att1",
					"write_capacity":  10,
					"read_capacity":   10,
					"projection_type": "ALL",
				},
			},
			ExpectedUpdates: []awstypes.GlobalSecondaryIndexUpdate{
				{
					Delete: &awstypes.DeleteGlobalSecondaryIndexAction{
						IndexName: aws.String("att2-index"),
					},
				},
			},
		},

		{ // Update
			Old: []any{
				map[string]any{
					names.AttrName:    "att1-index",
					"hash_key":        "att1",
					"write_capacity":  10,
					"read_capacity":   10,
					"projection_type": "ALL",
				},
			},
			New: []any{
				map[string]any{
					names.AttrName:    "att1-index",
					"hash_key":        "att1",
					"write_capacity":  20,
					"read_capacity":   30,
					"projection_type": "ALL",
				},
			},
			ExpectedUpdates: []awstypes.GlobalSecondaryIndexUpdate{
				{
					Update: &awstypes.UpdateGlobalSecondaryIndexAction{
						IndexName: aws.String("att1-index"),
						ProvisionedThroughput: &awstypes.ProvisionedThroughput{
							WriteCapacityUnits: aws.Int64(20),
							ReadCapacityUnits:  aws.Int64(30),
						},
					},
				},
			},
		},

		{ // Update warm throughput 1: update in place
			Old: []any{
				map[string]any{
					names.AttrName:    "att1-index",
					"hash_key":        "att1",
					"write_capacity":  10,
					"read_capacity":   10,
					"projection_type": "ALL",
					"warm_throughput": []any{
						map[string]any{
							"read_units_per_second":  10,
							"write_units_per_second": 10,
						},
					},
				},
			},
			New: []any{
				map[string]any{
					names.AttrName:    "att1-index",
					"hash_key":        "att1",
					"write_capacity":  10,
					"read_capacity":   10,
					"projection_type": "ALL",
					"warm_throughput": []any{
						map[string]any{
							"read_units_per_second":  11,
							"write_units_per_second": 12,
						},
					},
				},
			},
			ExpectedUpdates: []awstypes.GlobalSecondaryIndexUpdate{
				{
					Update: &awstypes.UpdateGlobalSecondaryIndexAction{
						IndexName: aws.String("att1-index"),
						WarmThroughput: &awstypes.WarmThroughput{
							ReadUnitsPerSecond:  aws.Int64(11),
							WriteUnitsPerSecond: aws.Int64(12),
						},
					},
				},
			},
		},

		{ // Update warm throughput 2: update via recreate
			Old: []any{
				map[string]any{
					names.AttrName:    "att2-index",
					"hash_key":        "att2",
					"write_capacity":  12,
					"read_capacity":   11,
					"projection_type": "ALL",
					"warm_throughput": []any{
						map[string]any{
							"read_units_per_second":  15000,
							"write_units_per_second": 5000,
						},
					},
				},
			},
			New: []any{
				map[string]any{
					names.AttrName:    "att2-index",
					"hash_key":        "att2",
					"write_capacity":  12,
					"read_capacity":   11,
					"projection_type": "ALL",
					"warm_throughput": []any{
						map[string]any{
							"read_units_per_second":  14000,
							"write_units_per_second": 5000,
						},
					},
				},
			},
			ExpectedUpdates: []awstypes.GlobalSecondaryIndexUpdate{
				{
					Delete: &awstypes.DeleteGlobalSecondaryIndexAction{
						IndexName: aws.String("att2-index"),
					},
				},
				{
					Create: &awstypes.CreateGlobalSecondaryIndexAction{
						IndexName: aws.String("att2-index"),
						KeySchema: []awstypes.KeySchemaElement{
							{
								AttributeName: aws.String("att2"),
								KeyType:       awstypes.KeyTypeHash,
							},
						},
						ProvisionedThroughput: &awstypes.ProvisionedThroughput{
							WriteCapacityUnits: aws.Int64(12),
							ReadCapacityUnits:  aws.Int64(11),
						},
						WarmThroughput: &awstypes.WarmThroughput{
							ReadUnitsPerSecond:  aws.Int64(14000),
							WriteUnitsPerSecond: aws.Int64(5000),
						},
						Projection: &awstypes.Projection{
							ProjectionType: awstypes.ProjectionTypeAll,
						},
					},
				},
			},
		},

		{ // Update warm throughput 3: update in place at the same moment as capacity
			Old: []any{
				map[string]any{
					names.AttrName:    "att1-index",
					"hash_key":        "att1",
					"write_capacity":  10,
					"read_capacity":   10,
					"projection_type": "ALL",
					"warm_throughput": []any{
						map[string]any{
							"read_units_per_second":  10,
							"write_units_per_second": 10,
						},
					},
				},
			},
			New: []any{
				map[string]any{
					names.AttrName:    "att1-index",
					"hash_key":        "att1",
					"write_capacity":  11,
					"read_capacity":   12,
					"projection_type": "ALL",
					"warm_throughput": []any{
						map[string]any{
							"read_units_per_second":  11,
							"write_units_per_second": 12,
						},
					},
				},
			},
			ExpectedUpdates: []awstypes.GlobalSecondaryIndexUpdate{
				{
					Update: &awstypes.UpdateGlobalSecondaryIndexAction{
						IndexName: aws.String("att1-index"),
						ProvisionedThroughput: &awstypes.ProvisionedThroughput{
							ReadCapacityUnits:  aws.Int64(12),
							WriteCapacityUnits: aws.Int64(11),
						},
					},
				},
				{
					Update: &awstypes.UpdateGlobalSecondaryIndexAction{
						IndexName: aws.String("att1-index"),
						WarmThroughput: &awstypes.WarmThroughput{
							ReadUnitsPerSecond:  aws.Int64(11),
							WriteUnitsPerSecond: aws.Int64(12),
						},
					},
				},
			},
		},

		{ // Update of non-capacity attributes
			Old: []any{
				map[string]any{
					names.AttrName:    "att1-index",
					"hash_key":        "att1",
					"write_capacity":  10,
					"read_capacity":   10,
					"projection_type": "ALL",
				},
			},
			New: []any{
				map[string]any{
					names.AttrName:       "att1-index",
					"hash_key":           "att-new",
					"range_key":          "new-range-key",
					"write_capacity":     10,
					"read_capacity":      10,
					"projection_type":    "KEYS_ONLY",
					"non_key_attributes": schema.NewSet(schema.HashString, []any{"RandomAttribute"}),
				},
			},
			ExpectedUpdates: []awstypes.GlobalSecondaryIndexUpdate{
				{
					Delete: &awstypes.DeleteGlobalSecondaryIndexAction{
						IndexName: aws.String("att1-index"),
					},
				},
				{
					Create: &awstypes.CreateGlobalSecondaryIndexAction{
						IndexName: aws.String("att1-index"),
						KeySchema: []awstypes.KeySchemaElement{
							{
								AttributeName: aws.String("att-new"),
								KeyType:       awstypes.KeyTypeHash,
							},
							{
								AttributeName: aws.String("new-range-key"),
								KeyType:       awstypes.KeyTypeRange,
							},
						},
						ProvisionedThroughput: &awstypes.ProvisionedThroughput{
							WriteCapacityUnits: aws.Int64(10),
							ReadCapacityUnits:  aws.Int64(10),
						},
						Projection: &awstypes.Projection{
							ProjectionType:   awstypes.ProjectionTypeKeysOnly,
							NonKeyAttributes: []string{"RandomAttribute"},
						},
					},
				},
			},
		},

		{ // Update of all attributes
			Old: []any{
				map[string]any{
					names.AttrName:    "att1-index",
					"hash_key":        "att1",
					"write_capacity":  10,
					"read_capacity":   10,
					"projection_type": "ALL",
					"warm_throughput": []any{
						map[string]any{
							"read_units_per_second":  10,
							"write_units_per_second": 10,
						},
					},
				},
			},
			New: []any{
				map[string]any{
					names.AttrName:       "att1-index",
					"hash_key":           "att-new",
					"range_key":          "new-range-key",
					"write_capacity":     12,
					"read_capacity":      12,
					"projection_type":    "INCLUDE",
					"non_key_attributes": schema.NewSet(schema.HashString, []any{"RandomAttribute"}),
					"warm_throughput": []any{
						map[string]any{
							"read_units_per_second":  22,
							"write_units_per_second": 33,
						},
					},
				},
			},
			ExpectedUpdates: []awstypes.GlobalSecondaryIndexUpdate{
				{
					Delete: &awstypes.DeleteGlobalSecondaryIndexAction{
						IndexName: aws.String("att1-index"),
					},
				},
				{
					Create: &awstypes.CreateGlobalSecondaryIndexAction{
						IndexName: aws.String("att1-index"),
						KeySchema: []awstypes.KeySchemaElement{
							{
								AttributeName: aws.String("att-new"),
								KeyType:       awstypes.KeyTypeHash,
							},
							{
								AttributeName: aws.String("new-range-key"),
								KeyType:       awstypes.KeyTypeRange,
							},
						},
						ProvisionedThroughput: &awstypes.ProvisionedThroughput{
							WriteCapacityUnits: aws.Int64(12),
							ReadCapacityUnits:  aws.Int64(12),
						},
						Projection: &awstypes.Projection{
							ProjectionType:   awstypes.ProjectionTypeInclude,
							NonKeyAttributes: []string{"RandomAttribute"},
						},
						WarmThroughput: &awstypes.WarmThroughput{
							ReadUnitsPerSecond:  aws.Int64(22),
							WriteUnitsPerSecond: aws.Int64(33),
						},
					},
				},
			},
		},
	}

	for i, tc := range testCases {
		ops, err := tfdynamodb.UpdateDiffGSI(tc.Old, tc.New, awstypes.BillingModeProvisioned)
		if err != nil {
			t.Fatal(err)
		}

		if got, want := ops, tc.ExpectedUpdates; !reflect.DeepEqual(got, want) {
			t.Errorf(
				"%d: Got:\n\n%#v\n\nExpected:\n\n%#v\n",
				i,
				got,
				want)
		}
	}
}

func TestAccDynamoDBTable_basic(t *testing.T) {
	ctx := acctest.Context(t)
	var conf awstypes.TableDescription
	resourceName := "aws_dynamodb_table.test"
	rName := sdkacctest.RandomWithPrefix(acctest.ResourcePrefix)

	resource.ParallelTest(t, resource.TestCase{
		PreCheck:                 func() { acctest.PreCheck(ctx, t) },
		ErrorCheck:               acctest.ErrorCheck(t, names.DynamoDBServiceID),
		ProtoV5ProviderFactories: acctest.ProtoV5ProviderFactories,
		CheckDestroy:             testAccCheckTableDestroy(ctx),
		Steps: []resource.TestStep{
			{
				Config: testAccTableConfig_basic(rName),
				Check: resource.ComposeAggregateTestCheckFunc(
					testAccCheckInitialTableExists(ctx, resourceName, &conf),
					acctest.CheckResourceAttrRegionalARNFormat(ctx, resourceName, names.AttrARN, "dynamodb", "table/{name}"),
					resource.TestCheckResourceAttr(resourceName, names.AttrName, rName),
					resource.TestCheckTypeSetElemNestedAttrs(resourceName, "attribute.*", map[string]string{
						names.AttrName: rName,
						names.AttrType: "S",
					}),
					resource.TestCheckResourceAttr(resourceName, "billing_mode", "PROVISIONED"),
					resource.TestCheckResourceAttr(resourceName, "deletion_protection_enabled", acctest.CtFalse),
					resource.TestCheckResourceAttr(resourceName, "global_secondary_index.#", "0"),
					resource.TestCheckResourceAttr(resourceName, "hash_key", rName),
					resource.TestCheckResourceAttr(resourceName, "local_secondary_index.#", "0"),
					resource.TestCheckResourceAttr(resourceName, "point_in_time_recovery.#", "1"),
					resource.TestCheckResourceAttr(resourceName, "point_in_time_recovery.0.enabled", acctest.CtFalse),
					resource.TestCheckNoResourceAttr(resourceName, "range_key"),
					resource.TestCheckResourceAttr(resourceName, "read_capacity", "1"),
					resource.TestCheckResourceAttr(resourceName, "replica.#", "0"),
					resource.TestCheckNoResourceAttr(resourceName, "restore_date_time"),
					resource.TestCheckNoResourceAttr(resourceName, "restore_source_name"),
					resource.TestCheckNoResourceAttr(resourceName, "restore_to_latest_time"),
					resource.TestCheckResourceAttr(resourceName, "server_side_encryption.#", "0"),
					resource.TestCheckResourceAttr(resourceName, names.AttrStreamARN, ""),
					resource.TestCheckResourceAttr(resourceName, "stream_enabled", acctest.CtFalse),
					resource.TestCheckResourceAttr(resourceName, "stream_label", ""),
					resource.TestCheckResourceAttr(resourceName, "stream_view_type", ""),
					resource.TestCheckResourceAttr(resourceName, "table_class", "STANDARD"),
					resource.TestCheckResourceAttr(resourceName, acctest.CtTagsPercent, "0"),
					resource.TestCheckResourceAttr(resourceName, acctest.CtTagsAllPercent, "0"),
					resource.TestCheckResourceAttr(resourceName, "write_capacity", "1"),
				),
				ConfigStateChecks: []statecheck.StateCheck{
					statecheck.ExpectKnownValue(resourceName, tfjsonpath.New("ttl"), knownvalue.ListExact([]knownvalue.Check{
						knownvalue.ObjectExact(map[string]knownvalue.Check{
							"attribute_name":  knownvalue.StringExact(""),
							names.AttrEnabled: knownvalue.Bool(false),
						}),
					})),
				},
			},
			{
				ResourceName:      resourceName,
				ImportState:       true,
				ImportStateVerify: true,
			},
		},
	})
}

func TestAccDynamoDBTable_deletion_protection(t *testing.T) {
	ctx := acctest.Context(t)
	var conf awstypes.TableDescription
	resourceName := "aws_dynamodb_table.test"
	rName := sdkacctest.RandomWithPrefix(acctest.ResourcePrefix)

	resource.ParallelTest(t, resource.TestCase{
		PreCheck:                 func() { acctest.PreCheck(ctx, t) },
		ErrorCheck:               acctest.ErrorCheck(t, names.DynamoDBServiceID),
		ProtoV5ProviderFactories: acctest.ProtoV5ProviderFactories,
		CheckDestroy:             testAccCheckTableDestroy(ctx),
		Steps: []resource.TestStep{
			{
				Config: testAccTableConfig_enable_deletion_protection(rName),
				Check: resource.ComposeAggregateTestCheckFunc(
					testAccCheckInitialTableExists(ctx, resourceName, &conf),
					acctest.CheckResourceAttrRegionalARNFormat(ctx, resourceName, names.AttrARN, "dynamodb", "table/{name}"),
					resource.TestCheckResourceAttr(resourceName, names.AttrName, rName),
					resource.TestCheckTypeSetElemNestedAttrs(resourceName, "attribute.*", map[string]string{
						names.AttrName: rName,
						names.AttrType: "S",
					}),
					resource.TestCheckResourceAttr(resourceName, "deletion_protection_enabled", acctest.CtTrue),
				),
			},
			{
				ResourceName:      resourceName,
				ImportState:       true,
				ImportStateVerify: true,
			},
			// disable deletion protection for the sweeper to work
			{
				Config: testAccTableConfig_disable_deletion_protection(rName),
				Check:  resource.TestCheckResourceAttr(resourceName, "deletion_protection_enabled", acctest.CtFalse),
			},
		},
	})
}

func TestAccDynamoDBTable_disappears(t *testing.T) {
	ctx := acctest.Context(t)
	var conf awstypes.TableDescription
	resourceName := "aws_dynamodb_table.test"
	rName := sdkacctest.RandomWithPrefix(acctest.ResourcePrefix)

	resource.ParallelTest(t, resource.TestCase{
		PreCheck:                 func() { acctest.PreCheck(ctx, t) },
		ErrorCheck:               acctest.ErrorCheck(t, names.DynamoDBServiceID),
		ProtoV5ProviderFactories: acctest.ProtoV5ProviderFactories,
		CheckDestroy:             testAccCheckTableDestroy(ctx),
		Steps: []resource.TestStep{
			{
				Config: testAccTableConfig_basic(rName),
				Check: resource.ComposeAggregateTestCheckFunc(
					testAccCheckInitialTableExists(ctx, resourceName, &conf),
					acctest.CheckResourceDisappears(ctx, acctest.Provider, tfdynamodb.ResourceTable(), resourceName),
				),
				ExpectNonEmptyPlan: true,
			},
		},
	})
}

func TestAccDynamoDBTable_Disappears_payPerRequestWithGSI(t *testing.T) {
	ctx := acctest.Context(t)
	var table1, table2 awstypes.TableDescription
	resourceName := "aws_dynamodb_table.test"
	rName := sdkacctest.RandomWithPrefix(acctest.ResourcePrefix)

	resource.ParallelTest(t, resource.TestCase{
		PreCheck:                 func() { acctest.PreCheck(ctx, t) },
		ErrorCheck:               acctest.ErrorCheck(t, names.DynamoDBServiceID),
		ProtoV5ProviderFactories: acctest.ProtoV5ProviderFactories,
		CheckDestroy:             testAccCheckTableDestroy(ctx),
		Steps: []resource.TestStep{
			{
				Config: testAccTableConfig_billingPayPerRequestGSI(rName),
				Check: resource.ComposeAggregateTestCheckFunc(
					testAccCheckInitialTableExists(ctx, resourceName, &table1),
					acctest.CheckResourceDisappears(ctx, acctest.Provider, tfdynamodb.ResourceTable(), resourceName),
				),
				ExpectNonEmptyPlan: true,
			},
			{
				Config: testAccTableConfig_billingPayPerRequestGSI(rName),
				Check: resource.ComposeAggregateTestCheckFunc(
					testAccCheckInitialTableExists(ctx, resourceName, &table2),
				),
			},
			{
				ResourceName:            resourceName,
				ImportState:             true,
				ImportStateVerify:       true,
				ImportStateVerifyIgnore: []string{"global_secondary_index"},
			},
		},
	})
}

func TestAccDynamoDBTable_extended(t *testing.T) {
	ctx := acctest.Context(t)
	if testing.Short() {
		t.Skip("skipping long-running test in short mode")
	}

	var conf awstypes.TableDescription
	resourceName := "aws_dynamodb_table.test"
	rName := sdkacctest.RandomWithPrefix(acctest.ResourcePrefix)

	resource.ParallelTest(t, resource.TestCase{
		PreCheck:                 func() { acctest.PreCheck(ctx, t) },
		ErrorCheck:               acctest.ErrorCheck(t, names.DynamoDBServiceID),
		ProtoV5ProviderFactories: acctest.ProtoV5ProviderFactories,
		CheckDestroy:             testAccCheckTableDestroy(ctx),
		Steps: []resource.TestStep{
			{
				Config: testAccTableConfig_initialState(rName),
				Check: resource.ComposeAggregateTestCheckFunc(
					testAccCheckInitialTableExists(ctx, resourceName, &conf),
					testAccCheckInitialTableConf(resourceName),
				),
			},
			{
				ResourceName:      resourceName,
				ImportState:       true,
				ImportStateVerify: true,
			},
			{
				Config: testAccTableConfig_addSecondaryGSI(rName),
				Check: resource.ComposeAggregateTestCheckFunc(
					testAccCheckInitialTableExists(ctx, resourceName, &conf),
					resource.TestCheckResourceAttr(resourceName, names.AttrName, rName),
					resource.TestCheckResourceAttr(resourceName, "hash_key", "TestTableHashKey"),
					resource.TestCheckResourceAttr(resourceName, "range_key", "TestTableRangeKey"),
					resource.TestCheckResourceAttr(resourceName, "billing_mode", string(awstypes.BillingModeProvisioned)),
					resource.TestCheckResourceAttr(resourceName, "write_capacity", "2"),
					resource.TestCheckResourceAttr(resourceName, "read_capacity", "2"),
					resource.TestCheckResourceAttr(resourceName, "server_side_encryption.#", "0"),
					resource.TestCheckResourceAttr(resourceName, "attribute.#", "4"),
					resource.TestCheckResourceAttr(resourceName, "global_secondary_index.#", "1"),
					resource.TestCheckResourceAttr(resourceName, "local_secondary_index.#", "1"),
					resource.TestCheckTypeSetElemNestedAttrs(resourceName, "attribute.*", map[string]string{
						names.AttrName: "TestTableHashKey",
						names.AttrType: "S",
					}),
					resource.TestCheckTypeSetElemNestedAttrs(resourceName, "attribute.*", map[string]string{
						names.AttrName: "TestTableRangeKey",
						names.AttrType: "S",
					}),
					resource.TestCheckTypeSetElemNestedAttrs(resourceName, "attribute.*", map[string]string{
						names.AttrName: "TestLSIRangeKey",
						names.AttrType: "N",
					}),
					resource.TestCheckTypeSetElemNestedAttrs(resourceName, "attribute.*", map[string]string{
						names.AttrName: "ReplacementGSIRangeKey",
						names.AttrType: "N",
					}),
					resource.TestCheckTypeSetElemNestedAttrs(resourceName, "global_secondary_index.*", map[string]string{
						names.AttrName:         "ReplacementTestTableGSI",
						"hash_key":             "TestTableHashKey",
						"range_key":            "ReplacementGSIRangeKey",
						"write_capacity":       "5",
						"read_capacity":        "5",
						"projection_type":      "INCLUDE",
						"non_key_attributes.#": "1",
					}),
					resource.TestCheckTypeSetElemAttr(resourceName, "global_secondary_index.*.non_key_attributes.*", "TestNonKeyAttribute"),
					resource.TestCheckTypeSetElemNestedAttrs(resourceName, "local_secondary_index.*", map[string]string{
						names.AttrName:    "TestTableLSI",
						"range_key":       "TestLSIRangeKey",
						"projection_type": "ALL",
					}),
				),
			},
		},
	})
}

func TestAccDynamoDBTable_enablePITR(t *testing.T) {
	ctx := acctest.Context(t)
	var conf awstypes.TableDescription
	resourceName := "aws_dynamodb_table.test"
	rName := sdkacctest.RandomWithPrefix(acctest.ResourcePrefix)

	resource.ParallelTest(t, resource.TestCase{
		PreCheck:                 func() { acctest.PreCheck(ctx, t) },
		ErrorCheck:               acctest.ErrorCheck(t, names.DynamoDBServiceID),
		ProtoV5ProviderFactories: acctest.ProtoV5ProviderFactories,
		CheckDestroy:             testAccCheckTableDestroy(ctx),
		Steps: []resource.TestStep{
			{
				Config: testAccTableConfig_initialState(rName),
				Check: resource.ComposeAggregateTestCheckFunc(
					testAccCheckInitialTableExists(ctx, resourceName, &conf),
					testAccCheckInitialTableConf(resourceName),
				),
			},
			{
				ResourceName:      resourceName,
				ImportState:       true,
				ImportStateVerify: true,
			},
			{
				Config: testAccTableConfig_backup(rName),
				Check: resource.ComposeAggregateTestCheckFunc(
					testAccCheckInitialTableExists(ctx, resourceName, &conf),
					resource.TestCheckResourceAttr(resourceName, "point_in_time_recovery.#", "1"),
					resource.TestCheckResourceAttr(resourceName, "point_in_time_recovery.0.enabled", acctest.CtTrue),
					resource.TestCheckResourceAttr(resourceName, "point_in_time_recovery.0.recovery_period_in_days", "35"),
				),
			},
		},
	})
}

func TestAccDynamoDBTable_enablePITRWithCustomRecoveryPeriod(t *testing.T) {
	ctx := acctest.Context(t)
	var conf awstypes.TableDescription
	resourceName := "aws_dynamodb_table.test"
	rName := sdkacctest.RandomWithPrefix(acctest.ResourcePrefix)

	resource.ParallelTest(t, resource.TestCase{
		PreCheck:                 func() { acctest.PreCheck(ctx, t) },
		ErrorCheck:               acctest.ErrorCheck(t, names.DynamoDBServiceID),
		ProtoV5ProviderFactories: acctest.ProtoV5ProviderFactories,
		CheckDestroy:             testAccCheckTableDestroy(ctx),
		Steps: []resource.TestStep{
			{
				Config: testAccTableConfig_initialState(rName),
				Check: resource.ComposeAggregateTestCheckFunc(
					testAccCheckInitialTableExists(ctx, resourceName, &conf),
					testAccCheckInitialTableConf(resourceName),
				),
			},
			{
				ResourceName:      resourceName,
				ImportState:       true,
				ImportStateVerify: true,
			},
			{
				Config: testAccTableConfig_pitrWithCustomRecovery(rName, 10),
				Check: resource.ComposeAggregateTestCheckFunc(
					testAccCheckInitialTableExists(ctx, resourceName, &conf),
					resource.TestCheckResourceAttr(resourceName, "point_in_time_recovery.#", "1"),
					resource.TestCheckResourceAttr(resourceName, "point_in_time_recovery.0.enabled", acctest.CtTrue),
					resource.TestCheckResourceAttr(resourceName, "point_in_time_recovery.0.recovery_period_in_days", "10"),
				),
			},
			{
				Config: testAccTableConfig_pitrWithCustomRecovery(rName, 30),
				Check: resource.ComposeAggregateTestCheckFunc(
					testAccCheckInitialTableExists(ctx, resourceName, &conf),
					resource.TestCheckResourceAttr(resourceName, "point_in_time_recovery.#", "1"),
					resource.TestCheckResourceAttr(resourceName, "point_in_time_recovery.0.enabled", acctest.CtTrue),
					resource.TestCheckResourceAttr(resourceName, "point_in_time_recovery.0.recovery_period_in_days", "30"),
				),
			},
		},
	})
}

func TestAccDynamoDBTable_BillingMode_payPerRequestToProvisioned(t *testing.T) {
	ctx := acctest.Context(t)
	var conf awstypes.TableDescription
	resourceName := "aws_dynamodb_table.test"
	rName := sdkacctest.RandomWithPrefix(acctest.ResourcePrefix)

	resource.ParallelTest(t, resource.TestCase{
		PreCheck:                 func() { acctest.PreCheck(ctx, t) },
		ErrorCheck:               acctest.ErrorCheck(t, names.DynamoDBServiceID),
		ProtoV5ProviderFactories: acctest.ProtoV5ProviderFactories,
		CheckDestroy:             testAccCheckTableDestroy(ctx),
		Steps: []resource.TestStep{
			{
				Config: testAccTableConfig_billingPayPerRequest(rName),
				Check: resource.ComposeAggregateTestCheckFunc(
					testAccCheckInitialTableExists(ctx, resourceName, &conf),
					resource.TestCheckResourceAttr(resourceName, "billing_mode", string(awstypes.BillingModePayPerRequest)),
					resource.TestCheckResourceAttr(resourceName, "read_capacity", "0"),
					resource.TestCheckResourceAttr(resourceName, "write_capacity", "0"),
				),
			},
			{
				ResourceName:      resourceName,
				ImportState:       true,
				ImportStateVerify: true,
			},
			{
				Config: testAccTableConfig_billingProvisioned(rName),
				Check: resource.ComposeAggregateTestCheckFunc(
					testAccCheckInitialTableExists(ctx, resourceName, &conf),
					resource.TestCheckResourceAttr(resourceName, "billing_mode", string(awstypes.BillingModeProvisioned)),
					resource.TestCheckResourceAttr(resourceName, "read_capacity", "5"),
					resource.TestCheckResourceAttr(resourceName, "write_capacity", "5"),
				),
			},
		},
	})
}

func TestAccDynamoDBTable_BillingMode_payPerRequestToProvisionedIgnoreChanges(t *testing.T) {
	ctx := acctest.Context(t)
	var conf awstypes.TableDescription
	resourceName := "aws_dynamodb_table.test"
	rName := sdkacctest.RandomWithPrefix(acctest.ResourcePrefix)

	resource.ParallelTest(t, resource.TestCase{
		PreCheck:                 func() { acctest.PreCheck(ctx, t) },
		ErrorCheck:               acctest.ErrorCheck(t, names.DynamoDBServiceID),
		ProtoV5ProviderFactories: acctest.ProtoV5ProviderFactories,
		CheckDestroy:             testAccCheckTableDestroy(ctx),
		Steps: []resource.TestStep{
			{
				Config: testAccTableConfig_billingPayPerRequest(rName),
				Check: resource.ComposeAggregateTestCheckFunc(
					testAccCheckInitialTableExists(ctx, resourceName, &conf),
					resource.TestCheckResourceAttr(resourceName, "billing_mode", string(awstypes.BillingModePayPerRequest)),
					resource.TestCheckResourceAttr(resourceName, "read_capacity", "0"),
					resource.TestCheckResourceAttr(resourceName, "write_capacity", "0"),
				),
			},
			{
				ResourceName:      resourceName,
				ImportState:       true,
				ImportStateVerify: true,
			},
			{
				Config: testAccTableConfig_billingProvisionedIgnoreChanges(rName),
				Check: resource.ComposeAggregateTestCheckFunc(
					testAccCheckInitialTableExists(ctx, resourceName, &conf),
					resource.TestCheckResourceAttr(resourceName, "billing_mode", string(awstypes.BillingModeProvisioned)),
					resource.TestCheckResourceAttr(resourceName, "read_capacity", "1"),
					resource.TestCheckResourceAttr(resourceName, "write_capacity", "1"),
				),
			},
		},
	})
}

func TestAccDynamoDBTable_BillingMode_provisionedToPayPerRequest(t *testing.T) {
	ctx := acctest.Context(t)
	if testing.Short() {
		t.Skip("skipping long-running test in short mode")
	}

	var conf awstypes.TableDescription
	resourceName := "aws_dynamodb_table.test"
	rName := sdkacctest.RandomWithPrefix(acctest.ResourcePrefix)

	resource.ParallelTest(t, resource.TestCase{
		PreCheck:                 func() { acctest.PreCheck(ctx, t) },
		ErrorCheck:               acctest.ErrorCheck(t, names.DynamoDBServiceID),
		ProtoV5ProviderFactories: acctest.ProtoV5ProviderFactories,
		CheckDestroy:             testAccCheckTableDestroy(ctx),
		Steps: []resource.TestStep{
			{
				Config: testAccTableConfig_billingProvisioned(rName),
				Check: resource.ComposeAggregateTestCheckFunc(
					testAccCheckInitialTableExists(ctx, resourceName, &conf),
					resource.TestCheckResourceAttr(resourceName, "billing_mode", string(awstypes.BillingModeProvisioned)),
					resource.TestCheckResourceAttr(resourceName, "read_capacity", "5"),
					resource.TestCheckResourceAttr(resourceName, "write_capacity", "5"),
				),
			},
			{
				ResourceName:      resourceName,
				ImportState:       true,
				ImportStateVerify: true,
			},
			{
				Config: testAccTableConfig_billingPayPerRequest(rName),
				Check: resource.ComposeAggregateTestCheckFunc(
					testAccCheckInitialTableExists(ctx, resourceName, &conf),
					resource.TestCheckResourceAttr(resourceName, "billing_mode", string(awstypes.BillingModePayPerRequest)),
					resource.TestCheckResourceAttr(resourceName, "read_capacity", "0"),
					resource.TestCheckResourceAttr(resourceName, "write_capacity", "0"),
				),
			},
		},
	})
}

func TestAccDynamoDBTable_BillingMode_provisionedToPayPerRequestIgnoreChanges(t *testing.T) {
	ctx := acctest.Context(t)
	if testing.Short() {
		t.Skip("skipping long-running test in short mode")
	}

	var conf awstypes.TableDescription
	resourceName := "aws_dynamodb_table.test"
	rName := sdkacctest.RandomWithPrefix(acctest.ResourcePrefix)

	resource.ParallelTest(t, resource.TestCase{
		PreCheck:                 func() { acctest.PreCheck(ctx, t) },
		ErrorCheck:               acctest.ErrorCheck(t, names.DynamoDBServiceID),
		ProtoV5ProviderFactories: acctest.ProtoV5ProviderFactories,
		CheckDestroy:             testAccCheckTableDestroy(ctx),
		Steps: []resource.TestStep{
			{
				Config: testAccTableConfig_billingProvisioned(rName),
				Check: resource.ComposeAggregateTestCheckFunc(
					testAccCheckInitialTableExists(ctx, resourceName, &conf),
					resource.TestCheckResourceAttr(resourceName, "billing_mode", string(awstypes.BillingModeProvisioned)),
					resource.TestCheckResourceAttr(resourceName, "read_capacity", "5"),
					resource.TestCheckResourceAttr(resourceName, "write_capacity", "5"),
				),
			},
			{
				ResourceName:      resourceName,
				ImportState:       true,
				ImportStateVerify: true,
			},
			{
				Config: testAccTableConfig_billingPayPerRequestIgnoreChanges(rName),
				Check: resource.ComposeAggregateTestCheckFunc(
					testAccCheckInitialTableExists(ctx, resourceName, &conf),
					resource.TestCheckResourceAttr(resourceName, "billing_mode", string(awstypes.BillingModePayPerRequest)),
					resource.TestCheckResourceAttr(resourceName, "read_capacity", "0"),
					resource.TestCheckResourceAttr(resourceName, "write_capacity", "0"),
				),
			},
		},
	})
}

func TestAccDynamoDBTable_BillingModeGSI_payPerRequestToProvisioned(t *testing.T) {
	ctx := acctest.Context(t)
	if testing.Short() {
		t.Skip("skipping long-running test in short mode")
	}

	var conf awstypes.TableDescription
	resourceName := "aws_dynamodb_table.test"
	rName := sdkacctest.RandomWithPrefix(acctest.ResourcePrefix)

	resource.ParallelTest(t, resource.TestCase{
		PreCheck:                 func() { acctest.PreCheck(ctx, t) },
		ErrorCheck:               acctest.ErrorCheck(t, names.DynamoDBServiceID),
		ProtoV5ProviderFactories: acctest.ProtoV5ProviderFactories,
		CheckDestroy:             testAccCheckTableDestroy(ctx),
		Steps: []resource.TestStep{
			{
				Config: testAccTableConfig_billingPayPerRequestGSI(rName),
				Check: resource.ComposeAggregateTestCheckFunc(
					testAccCheckInitialTableExists(ctx, resourceName, &conf),
					resource.TestCheckResourceAttr(resourceName, "billing_mode", string(awstypes.BillingModePayPerRequest)),
					resource.TestCheckResourceAttr(resourceName, "read_capacity", "0"),
					resource.TestCheckResourceAttr(resourceName, "write_capacity", "0"),
				),
			},
			{
				ResourceName:            resourceName,
				ImportState:             true,
				ImportStateVerify:       true,
				ImportStateVerifyIgnore: []string{"global_secondary_index"},
			},
			{
				Config: testAccTableConfig_billingProvisionedGSI(rName),
				Check: resource.ComposeAggregateTestCheckFunc(
					testAccCheckInitialTableExists(ctx, resourceName, &conf),
					resource.TestCheckResourceAttr(resourceName, "billing_mode", string(awstypes.BillingModeProvisioned)),
				),
			},
		},
	})
}

func TestAccDynamoDBTable_BillingModeGSI_provisionedToPayPerRequest(t *testing.T) {
	ctx := acctest.Context(t)
	if testing.Short() {
		t.Skip("skipping long-running test in short mode")
	}

	var conf awstypes.TableDescription
	resourceName := "aws_dynamodb_table.test"
	rName := sdkacctest.RandomWithPrefix(acctest.ResourcePrefix)

	resource.ParallelTest(t, resource.TestCase{
		PreCheck:                 func() { acctest.PreCheck(ctx, t) },
		ErrorCheck:               acctest.ErrorCheck(t, names.DynamoDBServiceID),
		ProtoV5ProviderFactories: acctest.ProtoV5ProviderFactories,
		CheckDestroy:             testAccCheckTableDestroy(ctx),
		Steps: []resource.TestStep{
			{
				Config: testAccTableConfig_billingProvisionedGSI(rName),
				Check: resource.ComposeAggregateTestCheckFunc(
					testAccCheckInitialTableExists(ctx, resourceName, &conf),
					resource.TestCheckResourceAttr(resourceName, "billing_mode", string(awstypes.BillingModeProvisioned)),
				),
			},
			{
				ResourceName:      resourceName,
				ImportState:       true,
				ImportStateVerify: true,
			},
			{
				Config: testAccTableConfig_billingPayPerRequestGSI(rName),
				Check: resource.ComposeAggregateTestCheckFunc(
					testAccCheckInitialTableExists(ctx, resourceName, &conf),
					resource.TestCheckResourceAttr(resourceName, "billing_mode", string(awstypes.BillingModePayPerRequest)),
				),
			},
		},
	})
}

func TestAccDynamoDBTable_BillingMode_payPerRequestBasic(t *testing.T) {
	ctx := acctest.Context(t)
	if testing.Short() {
		t.Skip("skipping long-running test in short mode")
	}

	var conf awstypes.TableDescription
	resourceName := "aws_dynamodb_table.test"
	rName := sdkacctest.RandomWithPrefix(acctest.ResourcePrefix)

	resource.ParallelTest(t, resource.TestCase{
		PreCheck:                 func() { acctest.PreCheck(ctx, t) },
		ErrorCheck:               acctest.ErrorCheck(t, names.DynamoDBServiceID),
		ProtoV5ProviderFactories: acctest.ProtoV5ProviderFactories,
		CheckDestroy:             testAccCheckTableDestroy(ctx),
		Steps: []resource.TestStep{
			{
				Config: testAccTableConfig_billingPayPerRequest(rName),
				Check: resource.ComposeAggregateTestCheckFunc(
					testAccCheckInitialTableExists(ctx, resourceName, &conf),
					resource.TestCheckResourceAttr(resourceName, "billing_mode", string(awstypes.BillingModePayPerRequest)),
					resource.TestCheckResourceAttr(resourceName, "read_capacity", "0"),
					resource.TestCheckResourceAttr(resourceName, "write_capacity", "0"),
				),
			},
			{
				ResourceName:      resourceName,
				ImportState:       true,
				ImportStateVerify: true,
			},
			{
				Config: testAccTableConfig_billingPayPerRequestGSI(rName),
				Check: resource.ComposeAggregateTestCheckFunc(
					testAccCheckInitialTableExists(ctx, resourceName, &conf),
					resource.TestCheckResourceAttr(resourceName, "billing_mode", string(awstypes.BillingModePayPerRequest)),
					resource.TestCheckResourceAttr(resourceName, "read_capacity", "0"),
					resource.TestCheckResourceAttr(resourceName, "write_capacity", "0"),
				),
			},
		},
	})
}

func TestAccDynamoDBTable_onDemandThroughput(t *testing.T) {
	ctx := acctest.Context(t)
	var conf awstypes.TableDescription
	resourceName := "aws_dynamodb_table.test"
	rName := sdkacctest.RandomWithPrefix(acctest.ResourcePrefix)

	resource.ParallelTest(t, resource.TestCase{
		PreCheck:                 func() { acctest.PreCheck(ctx, t) },
		ErrorCheck:               acctest.ErrorCheck(t, names.DynamoDBServiceID),
		ProtoV5ProviderFactories: acctest.ProtoV5ProviderFactories,
		CheckDestroy:             testAccCheckTableDestroy(ctx),
		Steps: []resource.TestStep{
			{
				Config: testAccTableConfig_onDemandThroughput(rName, 5, 5),
				Check: resource.ComposeAggregateTestCheckFunc(
					testAccCheckInitialTableExists(ctx, resourceName, &conf),
					resource.TestCheckResourceAttr(resourceName, "billing_mode", string(awstypes.BillingModePayPerRequest)),
					resource.TestCheckResourceAttr(resourceName, "on_demand_throughput.#", "1"),
					resource.TestCheckResourceAttr(resourceName, "on_demand_throughput.0.max_read_request_units", "5"),
					resource.TestCheckResourceAttr(resourceName, "on_demand_throughput.0.max_write_request_units", "5"),
				),
			},
			{
				ResourceName:      resourceName,
				ImportState:       true,
				ImportStateVerify: true,
			},
			{
				Config: testAccTableConfig_onDemandThroughput(rName, 10, 10),
				Check: resource.ComposeAggregateTestCheckFunc(
					testAccCheckInitialTableExists(ctx, resourceName, &conf),
					resource.TestCheckResourceAttr(resourceName, "billing_mode", string(awstypes.BillingModePayPerRequest)),
					resource.TestCheckResourceAttr(resourceName, "on_demand_throughput.#", "1"),
					resource.TestCheckResourceAttr(resourceName, "on_demand_throughput.0.max_read_request_units", "10"),
					resource.TestCheckResourceAttr(resourceName, "on_demand_throughput.0.max_write_request_units", "10"),
				),
			},
			{
				Config: testAccTableConfig_onDemandThroughput(rName, 1, 10),
				Check: resource.ComposeAggregateTestCheckFunc(
					testAccCheckInitialTableExists(ctx, resourceName, &conf),
					resource.TestCheckResourceAttr(resourceName, "billing_mode", string(awstypes.BillingModePayPerRequest)),
					resource.TestCheckResourceAttr(resourceName, "on_demand_throughput.#", "1"),
					resource.TestCheckResourceAttr(resourceName, "on_demand_throughput.0.max_read_request_units", "1"),
					resource.TestCheckResourceAttr(resourceName, "on_demand_throughput.0.max_write_request_units", "10"),
				),
			},
			{
				Config: testAccTableConfig_onDemandThroughput(rName, -1, 5),
				Check: resource.ComposeAggregateTestCheckFunc(
					testAccCheckInitialTableExists(ctx, resourceName, &conf),
					resource.TestCheckResourceAttr(resourceName, "billing_mode", string(awstypes.BillingModePayPerRequest)),
					resource.TestCheckResourceAttr(resourceName, "on_demand_throughput.#", "1"),
					resource.TestCheckResourceAttr(resourceName, "on_demand_throughput.0.max_read_request_units", "-1"),
					resource.TestCheckResourceAttr(resourceName, "on_demand_throughput.0.max_write_request_units", "5"),
				),
			},
		},
	})
}

func TestAccDynamoDBTable_gsiOnDemandThroughput(t *testing.T) {
	ctx := acctest.Context(t)
	var conf awstypes.TableDescription
	resourceName := "aws_dynamodb_table.test"
	rName := sdkacctest.RandomWithPrefix(acctest.ResourcePrefix)

	resource.ParallelTest(t, resource.TestCase{
		PreCheck:                 func() { acctest.PreCheck(ctx, t) },
		ErrorCheck:               acctest.ErrorCheck(t, names.DynamoDBServiceID),
		ProtoV5ProviderFactories: acctest.ProtoV5ProviderFactories,
		CheckDestroy:             testAccCheckTableDestroy(ctx),
		Steps: []resource.TestStep{
			{
				Config: testAccTableConfig_gsiOnDemandThroughput(rName, 5, 5),
				Check: resource.ComposeAggregateTestCheckFunc(
					testAccCheckInitialTableExists(ctx, resourceName, &conf),
					resource.TestCheckResourceAttr(resourceName, "billing_mode", string(awstypes.BillingModePayPerRequest)),
					resource.TestCheckTypeSetElemNestedAttrs(resourceName, "global_secondary_index.*", map[string]string{
						"on_demand_throughput.0.max_read_request_units":  "5",
						"on_demand_throughput.0.max_write_request_units": "5",
					}),
				),
			},
			{
				ResourceName:      resourceName,
				ImportState:       true,
				ImportStateVerify: true,
			},
			{
				Config: testAccTableConfig_gsiOnDemandThroughput(rName, 10, 10),
				Check: resource.ComposeAggregateTestCheckFunc(
					testAccCheckInitialTableExists(ctx, resourceName, &conf),
					resource.TestCheckResourceAttr(resourceName, "billing_mode", string(awstypes.BillingModePayPerRequest)),
					resource.TestCheckResourceAttr(resourceName, "on_demand_throughput.#", "1"),
					resource.TestCheckTypeSetElemNestedAttrs(resourceName, "global_secondary_index.*", map[string]string{
						"on_demand_throughput.0.max_read_request_units":  "10",
						"on_demand_throughput.0.max_write_request_units": "10",
					}),
				),
			},
		},
	})
}

func TestAccDynamoDBTable_streamSpecification(t *testing.T) {
	ctx := acctest.Context(t)
	var conf awstypes.TableDescription
	resourceName := "aws_dynamodb_table.test"
	rName := sdkacctest.RandomWithPrefix(acctest.ResourcePrefix)

	resource.ParallelTest(t, resource.TestCase{
		PreCheck:                 func() { acctest.PreCheck(ctx, t) },
		ErrorCheck:               acctest.ErrorCheck(t, names.DynamoDBServiceID),
		ProtoV5ProviderFactories: acctest.ProtoV5ProviderFactories,
		CheckDestroy:             testAccCheckTableDestroy(ctx),
		Steps: []resource.TestStep{
			{
				Config: testAccTableConfig_streamSpecification(rName, true, "KEYS_ONLY"),
				Check: resource.ComposeAggregateTestCheckFunc(
					testAccCheckInitialTableExists(ctx, resourceName, &conf),
					resource.TestCheckResourceAttr(resourceName, "stream_enabled", acctest.CtTrue),
					resource.TestCheckResourceAttr(resourceName, "stream_view_type", "KEYS_ONLY"),
					acctest.MatchResourceAttrRegionalARN(ctx, resourceName, names.AttrStreamARN, "dynamodb", regexache.MustCompile(`table/`+rName+`/stream/`+streamLabelRegex)),
					resource.TestMatchResourceAttr(resourceName, "stream_label", regexache.MustCompile(`^`+streamLabelRegex+`$`)),
				),
			},
			{
				ResourceName:      resourceName,
				ImportState:       true,
				ImportStateVerify: true,
			},
			{
				Config: testAccTableConfig_streamSpecification(rName, false, ""),
				Check: resource.ComposeAggregateTestCheckFunc(
					testAccCheckInitialTableExists(ctx, resourceName, &conf),
					resource.TestCheckResourceAttr(resourceName, "stream_enabled", acctest.CtFalse),
					resource.TestCheckResourceAttr(resourceName, "stream_view_type", "KEYS_ONLY"),
					acctest.MatchResourceAttrRegionalARN(ctx, resourceName, names.AttrStreamARN, "dynamodb", regexache.MustCompile(`table/`+rName+`/stream/`+streamLabelRegex)),
					resource.TestMatchResourceAttr(resourceName, "stream_label", regexache.MustCompile(`^`+streamLabelRegex+`$`)),
				),
			},
		},
	})
}

func TestAccDynamoDBTable_streamSpecificationDiffs(t *testing.T) {
	ctx := acctest.Context(t)
	var conf awstypes.TableDescription
	resourceName := "aws_dynamodb_table.test"
	rName := sdkacctest.RandomWithPrefix(acctest.ResourcePrefix)

	resource.ParallelTest(t, resource.TestCase{
		PreCheck:                 func() { acctest.PreCheck(ctx, t) },
		ErrorCheck:               acctest.ErrorCheck(t, names.DynamoDBServiceID),
		ProtoV5ProviderFactories: acctest.ProtoV5ProviderFactories,
		CheckDestroy:             testAccCheckTableDestroy(ctx),
		Steps: []resource.TestStep{
			{
				Config: testAccTableConfig_streamSpecification(rName, true, "KEYS_ONLY"),
				Check: resource.ComposeAggregateTestCheckFunc(
					testAccCheckInitialTableExists(ctx, resourceName, &conf),
					resource.TestCheckResourceAttr(resourceName, "stream_enabled", acctest.CtTrue),
					resource.TestCheckResourceAttr(resourceName, "stream_view_type", "KEYS_ONLY"),
					acctest.MatchResourceAttrRegionalARN(ctx, resourceName, names.AttrStreamARN, "dynamodb", regexache.MustCompile(`table/`+rName+`/stream/`+streamLabelRegex)),
					resource.TestMatchResourceAttr(resourceName, "stream_label", regexache.MustCompile(`^`+streamLabelRegex+`$`)),
				),
			},
			{
				Config: testAccTableConfig_streamSpecification(rName, true, "NEW_IMAGE"),
				Check: resource.ComposeAggregateTestCheckFunc(
					testAccCheckInitialTableExists(ctx, resourceName, &conf),
					resource.TestCheckResourceAttr(resourceName, "stream_enabled", acctest.CtTrue),
					resource.TestCheckResourceAttr(resourceName, "stream_view_type", "NEW_IMAGE"),
					acctest.MatchResourceAttrRegionalARN(ctx, resourceName, names.AttrStreamARN, "dynamodb", regexache.MustCompile(`table/`+rName+`/stream/`+streamLabelRegex)),
					resource.TestMatchResourceAttr(resourceName, "stream_label", regexache.MustCompile(`^`+streamLabelRegex+`$`)),
				),
			},
			{
				Config: testAccTableConfig_streamSpecification(rName, false, "NEW_IMAGE"),
				Check: resource.ComposeAggregateTestCheckFunc(
					testAccCheckInitialTableExists(ctx, resourceName, &conf),
					resource.TestCheckResourceAttr(resourceName, "stream_enabled", acctest.CtFalse),
					resource.TestCheckResourceAttr(resourceName, "stream_view_type", "NEW_IMAGE"),
					acctest.MatchResourceAttrRegionalARN(ctx, resourceName, names.AttrStreamARN, "dynamodb", regexache.MustCompile(`table/`+rName+`/stream/`+streamLabelRegex)),
					resource.TestMatchResourceAttr(resourceName, "stream_label", regexache.MustCompile(`^`+streamLabelRegex+`$`)),
				),
			},
			{
				Config: testAccTableConfig_streamSpecification(rName, false, "KEYS_ONLY"),
				Check: resource.ComposeAggregateTestCheckFunc(
					testAccCheckInitialTableExists(ctx, resourceName, &conf),
					resource.TestCheckResourceAttr(resourceName, "stream_enabled", acctest.CtFalse),
					resource.TestCheckResourceAttr(resourceName, "stream_view_type", "KEYS_ONLY"),
					acctest.MatchResourceAttrRegionalARN(ctx, resourceName, names.AttrStreamARN, "dynamodb", regexache.MustCompile(`table/`+rName+`/stream/`+streamLabelRegex)),
					resource.TestMatchResourceAttr(resourceName, "stream_label", regexache.MustCompile(`^`+streamLabelRegex+`$`)),
				),
			},
			{
				Config: testAccTableConfig_streamSpecification(rName, false, "null"),
				Check: resource.ComposeAggregateTestCheckFunc(
					testAccCheckInitialTableExists(ctx, resourceName, &conf),
					resource.TestCheckResourceAttr(resourceName, "stream_enabled", acctest.CtFalse),
					resource.TestCheckResourceAttr(resourceName, "stream_view_type", "KEYS_ONLY"),
					acctest.MatchResourceAttrRegionalARN(ctx, resourceName, names.AttrStreamARN, "dynamodb", regexache.MustCompile(`table/`+rName+`/stream/`+streamLabelRegex)),
					resource.TestMatchResourceAttr(resourceName, "stream_label", regexache.MustCompile(`^`+streamLabelRegex+`$`)),
				),
			},
			{
				Config: testAccTableConfig_streamSpecification(rName, true, "KEYS_ONLY"),
				Check: resource.ComposeAggregateTestCheckFunc(
					testAccCheckInitialTableExists(ctx, resourceName, &conf),
					resource.TestCheckResourceAttr(resourceName, "stream_enabled", acctest.CtTrue),
					resource.TestCheckResourceAttr(resourceName, "stream_view_type", "KEYS_ONLY"),
					acctest.MatchResourceAttrRegionalARN(ctx, resourceName, names.AttrStreamARN, "dynamodb", regexache.MustCompile(`table/`+rName+`/stream/`+streamLabelRegex)),
					resource.TestMatchResourceAttr(resourceName, "stream_label", regexache.MustCompile(`^`+streamLabelRegex+`$`)),
				),
			},
			{
				Config: testAccTableConfig_streamSpecification(rName, true, "KEYS_ONLY"),
				Check: resource.ComposeAggregateTestCheckFunc(
					testAccCheckInitialTableExists(ctx, resourceName, &conf),
					resource.TestCheckResourceAttr(resourceName, "stream_enabled", acctest.CtTrue),
					resource.TestCheckResourceAttr(resourceName, "stream_view_type", "KEYS_ONLY"),
					acctest.MatchResourceAttrRegionalARN(ctx, resourceName, names.AttrStreamARN, "dynamodb", regexache.MustCompile(`table/`+rName+`/stream/`+streamLabelRegex)),
					resource.TestMatchResourceAttr(resourceName, "stream_label", regexache.MustCompile(`^`+streamLabelRegex+`$`)),
				),
			},
		},
	})
}

func TestAccDynamoDBTable_streamSpecificationValidation(t *testing.T) {
	ctx := acctest.Context(t)
	resource.ParallelTest(t, resource.TestCase{
		PreCheck:                 func() { acctest.PreCheck(ctx, t) },
		ErrorCheck:               acctest.ErrorCheck(t, names.DynamoDBServiceID),
		ProtoV5ProviderFactories: acctest.ProtoV5ProviderFactories,
		CheckDestroy:             testAccCheckTableDestroy(ctx),
		Steps: []resource.TestStep{
			{
				Config:      testAccTableConfig_streamSpecification("anything", true, ""),
				ExpectError: regexache.MustCompile(`stream_view_type is required when stream_enabled = true`),
			},
		},
	})
}

// https://github.com/hashicorp/terraform/issues/13243
func TestAccDynamoDBTable_gsiUpdateCapacity(t *testing.T) {
	ctx := acctest.Context(t)
	var conf awstypes.TableDescription
	resourceName := "aws_dynamodb_table.test"
	rName := sdkacctest.RandomWithPrefix(acctest.ResourcePrefix)

	resource.ParallelTest(t, resource.TestCase{
		PreCheck:                 func() { acctest.PreCheck(ctx, t) },
		ErrorCheck:               acctest.ErrorCheck(t, names.DynamoDBServiceID),
		ProtoV5ProviderFactories: acctest.ProtoV5ProviderFactories,
		CheckDestroy:             testAccCheckTableDestroy(ctx),
		Steps: []resource.TestStep{
			{
				Config: testAccTableConfig_gsiUpdate(rName),
				Check: resource.ComposeAggregateTestCheckFunc(
					testAccCheckInitialTableExists(ctx, resourceName, &conf),
					resource.TestCheckResourceAttr(resourceName, "global_secondary_index.#", "3"),
					resource.TestCheckTypeSetElemNestedAttrs(resourceName, "global_secondary_index.*", map[string]string{
						"read_capacity":  "1",
						"write_capacity": "1",
						names.AttrName:   "att1-index",
					}),
					resource.TestCheckTypeSetElemNestedAttrs(resourceName, "global_secondary_index.*", map[string]string{
						"read_capacity":  "1",
						"write_capacity": "1",
						names.AttrName:   "att2-index",
					}),
					resource.TestCheckTypeSetElemNestedAttrs(resourceName, "global_secondary_index.*", map[string]string{
						"read_capacity":  "1",
						"write_capacity": "1",
						names.AttrName:   "att3-index",
					}),
				),
			},
			{
				ResourceName:      resourceName,
				ImportState:       true,
				ImportStateVerify: true,
			},
			{
				Config: testAccTableConfig_gsiUpdatedCapacity(rName),
				Check: resource.ComposeAggregateTestCheckFunc(
					testAccCheckInitialTableExists(ctx, resourceName, &conf),
					resource.TestCheckResourceAttr(resourceName, "global_secondary_index.#", "3"),
					resource.TestCheckTypeSetElemNestedAttrs(resourceName, "global_secondary_index.*", map[string]string{
						"read_capacity":  "2",
						"write_capacity": "2",
						names.AttrName:   "att1-index",
					}),
					resource.TestCheckTypeSetElemNestedAttrs(resourceName, "global_secondary_index.*", map[string]string{
						"read_capacity":  "2",
						"write_capacity": "2",
						names.AttrName:   "att2-index",
					}),
					resource.TestCheckTypeSetElemNestedAttrs(resourceName, "global_secondary_index.*", map[string]string{
						"read_capacity":  "2",
						"write_capacity": "2",
						names.AttrName:   "att3-index",
					}),
				),
			},
		},
	})
}

func TestAccDynamoDBTable_gsiUpdateOtherAttributes(t *testing.T) {
	ctx := acctest.Context(t)
	if testing.Short() {
		t.Skip("skipping long-running test in short mode")
	}

	var conf awstypes.TableDescription
	resourceName := "aws_dynamodb_table.test"
	rName := sdkacctest.RandomWithPrefix(acctest.ResourcePrefix)

	resource.ParallelTest(t, resource.TestCase{
		PreCheck:                 func() { acctest.PreCheck(ctx, t) },
		ErrorCheck:               acctest.ErrorCheck(t, names.DynamoDBServiceID),
		ProtoV5ProviderFactories: acctest.ProtoV5ProviderFactories,
		CheckDestroy:             testAccCheckTableDestroy(ctx),
		Steps: []resource.TestStep{
			{
				Config: testAccTableConfig_gsiUpdate(rName),
				Check: resource.ComposeAggregateTestCheckFunc(
					testAccCheckInitialTableExists(ctx, resourceName, &conf),
					resource.TestCheckResourceAttr(resourceName, "global_secondary_index.#", "3"),
					resource.TestCheckTypeSetElemNestedAttrs(resourceName, "global_secondary_index.*", map[string]string{
						"hash_key":             "att3",
						names.AttrName:         "att3-index",
						"non_key_attributes.#": "0",
						"projection_type":      "ALL",
						"range_key":            "",
						"read_capacity":        "1",
						"write_capacity":       "1",
					}),
					resource.TestCheckTypeSetElemNestedAttrs(resourceName, "global_secondary_index.*", map[string]string{
						"hash_key":             "att1",
						names.AttrName:         "att1-index",
						"non_key_attributes.#": "0",
						"projection_type":      "ALL",
						"range_key":            "",
						"read_capacity":        "1",
						"write_capacity":       "1",
					}),
					resource.TestCheckTypeSetElemNestedAttrs(resourceName, "global_secondary_index.*", map[string]string{
						"hash_key":             "att2",
						names.AttrName:         "att2-index",
						"non_key_attributes.#": "0",
						"projection_type":      "ALL",
						"range_key":            "",
						"read_capacity":        "1",
						"write_capacity":       "1",
					}),
				),
			},
			{
				ResourceName:      resourceName,
				ImportState:       true,
				ImportStateVerify: true,
			},
			{
				Config: testAccTableConfig_gsiUpdatedOtherAttributes(rName),
				Check: resource.ComposeAggregateTestCheckFunc(
					testAccCheckInitialTableExists(ctx, resourceName, &conf),
					resource.TestCheckResourceAttr(resourceName, "global_secondary_index.#", "3"),
					resource.TestCheckTypeSetElemNestedAttrs(resourceName, "global_secondary_index.*", map[string]string{
						"hash_key":             "att4",
						names.AttrName:         "att2-index",
						"non_key_attributes.#": "0",
						"projection_type":      "ALL",
						"range_key":            "att2",
						"read_capacity":        "1",
						"write_capacity":       "1",
					}),
					resource.TestCheckTypeSetElemNestedAttrs(resourceName, "global_secondary_index.*", map[string]string{
						"hash_key":             "att3",
						names.AttrName:         "att3-index",
						"non_key_attributes.#": "1",
						"projection_type":      "INCLUDE",
						"range_key":            "att4",
						"read_capacity":        "1",
						"write_capacity":       "1",
					}),
					resource.TestCheckTypeSetElemAttr(resourceName, "global_secondary_index.*.non_key_attributes.*", "RandomAttribute"),
					resource.TestCheckTypeSetElemNestedAttrs(resourceName, "global_secondary_index.*", map[string]string{
						"hash_key":             "att1",
						names.AttrName:         "att1-index",
						"non_key_attributes.#": "0",
						"projection_type":      "ALL",
						"range_key":            "",
						"read_capacity":        "1",
						"write_capacity":       "1",
					}),
				),
			},
		},
	})
}

// Reference: https://github.com/hashicorp/terraform-provider-aws/issues/15115
func TestAccDynamoDBTable_lsiNonKeyAttributes(t *testing.T) {
	ctx := acctest.Context(t)
	var conf awstypes.TableDescription
	resourceName := "aws_dynamodb_table.test"
	rName := sdkacctest.RandomWithPrefix(acctest.ResourcePrefix)

	resource.ParallelTest(t, resource.TestCase{
		PreCheck:                 func() { acctest.PreCheck(ctx, t) },
		ErrorCheck:               acctest.ErrorCheck(t, names.DynamoDBServiceID),
		ProtoV5ProviderFactories: acctest.ProtoV5ProviderFactories,
		CheckDestroy:             testAccCheckTableDestroy(ctx),
		Steps: []resource.TestStep{
			{
				Config: testAccTableConfig_lsiNonKeyAttributes(rName),
				Check: resource.ComposeAggregateTestCheckFunc(
					testAccCheckInitialTableExists(ctx, resourceName, &conf),
					resource.TestCheckResourceAttr(resourceName, "local_secondary_index.#", "1"),
					resource.TestCheckTypeSetElemNestedAttrs(resourceName, "local_secondary_index.*", map[string]string{
						names.AttrName:         "TestTableLSI",
						"non_key_attributes.#": "1",
						"non_key_attributes.0": "TestNonKeyAttribute",
						"projection_type":      "INCLUDE",
						"range_key":            "TestLSIRangeKey",
					}),
				),
			},
			{
				ResourceName:      resourceName,
				ImportState:       true,
				ImportStateVerify: true,
			},
		},
	})
}

// https://github.com/hashicorp/terraform-provider-aws/issues/566
func TestAccDynamoDBTable_gsiUpdateNonKeyAttributes(t *testing.T) {
	ctx := acctest.Context(t)
	if testing.Short() {
		t.Skip("skipping long-running test in short mode")
	}

	var conf awstypes.TableDescription
	resourceName := "aws_dynamodb_table.test"
	rName := sdkacctest.RandomWithPrefix(acctest.ResourcePrefix)

	resource.ParallelTest(t, resource.TestCase{
		PreCheck:                 func() { acctest.PreCheck(ctx, t) },
		ErrorCheck:               acctest.ErrorCheck(t, names.DynamoDBServiceID),
		ProtoV5ProviderFactories: acctest.ProtoV5ProviderFactories,
		CheckDestroy:             testAccCheckTableDestroy(ctx),
		Steps: []resource.TestStep{
			{
				Config: testAccTableConfig_gsiUpdatedOtherAttributes(rName),
				Check: resource.ComposeAggregateTestCheckFunc(
					testAccCheckInitialTableExists(ctx, resourceName, &conf),
					resource.TestCheckResourceAttr(resourceName, "global_secondary_index.#", "3"),
					resource.TestCheckTypeSetElemNestedAttrs(resourceName, "global_secondary_index.*", map[string]string{
						"hash_key":             "att4",
						names.AttrName:         "att2-index",
						"non_key_attributes.#": "0",
						"projection_type":      "ALL",
						"range_key":            "att2",
						"read_capacity":        "1",
						"write_capacity":       "1",
					}),
					resource.TestCheckTypeSetElemNestedAttrs(resourceName, "global_secondary_index.*", map[string]string{
						"hash_key":             "att3",
						names.AttrName:         "att3-index",
						"non_key_attributes.#": "1",
						"projection_type":      "INCLUDE",
						"range_key":            "att4",
						"read_capacity":        "1",
						"write_capacity":       "1",
					}),
					resource.TestCheckTypeSetElemAttr(resourceName, "global_secondary_index.*.non_key_attributes.*", "RandomAttribute"),
					resource.TestCheckTypeSetElemNestedAttrs(resourceName, "global_secondary_index.*", map[string]string{
						"hash_key":             "att1",
						names.AttrName:         "att1-index",
						"non_key_attributes.#": "0",
						"projection_type":      "ALL",
						"range_key":            "",
						"read_capacity":        "1",
						"write_capacity":       "1",
					}),
				),
			},
			{
				ResourceName:      resourceName,
				ImportState:       true,
				ImportStateVerify: true,
			},
			{
				Config: testAccTableConfig_gsiUpdatedNonKeyAttributes(rName),
				Check: resource.ComposeAggregateTestCheckFunc(
					testAccCheckInitialTableExists(ctx, resourceName, &conf),
					resource.TestCheckTypeSetElemNestedAttrs(resourceName, "global_secondary_index.*", map[string]string{
						"hash_key":             "att4",
						names.AttrName:         "att2-index",
						"non_key_attributes.#": "0",
						"projection_type":      "ALL",
						"range_key":            "att2",
						"read_capacity":        "1",
						"write_capacity":       "1",
					}),
					resource.TestCheckTypeSetElemNestedAttrs(resourceName, "global_secondary_index.*", map[string]string{
						"hash_key":             "att3",
						names.AttrName:         "att3-index",
						"non_key_attributes.#": "2",
						"projection_type":      "INCLUDE",
						"range_key":            "att4",
						"read_capacity":        "1",
						"write_capacity":       "1",
					}),
					resource.TestCheckTypeSetElemAttr(resourceName, "global_secondary_index.*.non_key_attributes.*", "RandomAttribute"),
					resource.TestCheckTypeSetElemAttr(resourceName, "global_secondary_index.*.non_key_attributes.*", "AnotherAttribute"),
					resource.TestCheckTypeSetElemNestedAttrs(resourceName, "global_secondary_index.*", map[string]string{
						"hash_key":             "att1",
						names.AttrName:         "att1-index",
						"non_key_attributes.#": "0",
						"projection_type":      "ALL",
						"range_key":            "",
						"read_capacity":        "1",
						"write_capacity":       "1",
					}),
				),
			},
		},
	})
}

// https://github.com/hashicorp/terraform-provider-aws/issues/671
func TestAccDynamoDBTable_GsiUpdateNonKeyAttributes_emptyPlan(t *testing.T) {
	ctx := acctest.Context(t)
	var conf awstypes.TableDescription
	resourceName := "aws_dynamodb_table.test"
	rName := sdkacctest.RandomWithPrefix(acctest.ResourcePrefix)
	attributes := fmt.Sprintf("%q, %q", "AnotherAttribute", "RandomAttribute")
	reorderedAttributes := fmt.Sprintf("%q, %q", "RandomAttribute", "AnotherAttribute")

	resource.ParallelTest(t, resource.TestCase{
		PreCheck:                 func() { acctest.PreCheck(ctx, t) },
		ErrorCheck:               acctest.ErrorCheck(t, names.DynamoDBServiceID),
		ProtoV5ProviderFactories: acctest.ProtoV5ProviderFactories,
		CheckDestroy:             testAccCheckTableDestroy(ctx),
		Steps: []resource.TestStep{
			{
				Config: testAccTableConfig_gsiMultipleNonKeyAttributes(rName, attributes),
				Check: resource.ComposeAggregateTestCheckFunc(
					testAccCheckInitialTableExists(ctx, resourceName, &conf),
					resource.TestCheckTypeSetElemNestedAttrs(resourceName, "global_secondary_index.*", map[string]string{
						"hash_key":             "att1",
						names.AttrName:         "att1-index",
						"non_key_attributes.#": "2",
						"projection_type":      "INCLUDE",
						"range_key":            "att2",
						"read_capacity":        "1",
						"write_capacity":       "1",
					}),
					resource.TestCheckTypeSetElemAttr(resourceName, "global_secondary_index.*.non_key_attributes.*", "AnotherAttribute"),
					resource.TestCheckTypeSetElemAttr(resourceName, "global_secondary_index.*.non_key_attributes.*", "RandomAttribute"),
				),
				ConfigPlanChecks: resource.ConfigPlanChecks{
					PreApply: []plancheck.PlanCheck{
						plancheck.ExpectResourceAction(resourceName, plancheck.ResourceActionCreate),
					},
				},
			},
			{
				ResourceName:      resourceName,
				ImportState:       true,
				ImportStateVerify: true,
			},
			{
				Config: testAccTableConfig_gsiMultipleNonKeyAttributes(rName, reorderedAttributes),
				ConfigPlanChecks: resource.ConfigPlanChecks{
					PreApply: []plancheck.PlanCheck{
						plancheck.ExpectResourceAction(resourceName, plancheck.ResourceActionNoop),
					},
					PostApplyPostRefresh: []plancheck.PlanCheck{
						plancheck.ExpectResourceAction(resourceName, plancheck.ResourceActionNoop),
					},
				},
			},
		},
	})
}

// TTL tests must be split since it can only be updated once per hour
// ValidationException: Time to live has been modified multiple times within a fixed interval
func TestAccDynamoDBTable_TTL_enabled(t *testing.T) {
	ctx := acctest.Context(t)
	var table awstypes.TableDescription
	resourceName := "aws_dynamodb_table.test"
	rName := sdkacctest.RandomWithPrefix(acctest.ResourcePrefix)

	resource.ParallelTest(t, resource.TestCase{
		PreCheck:                 func() { acctest.PreCheck(ctx, t) },
		ErrorCheck:               acctest.ErrorCheck(t, names.DynamoDBServiceID),
		ProtoV5ProviderFactories: acctest.ProtoV5ProviderFactories,
		CheckDestroy:             testAccCheckTableDestroy(ctx),
		Steps: []resource.TestStep{
			{
				Config: testAccTableConfig_timeToLive(rName, rName, true),
				Check: resource.ComposeAggregateTestCheckFunc(
					testAccCheckInitialTableExists(ctx, resourceName, &table),
				),
				ConfigPlanChecks: resource.ConfigPlanChecks{
					PreApply: []plancheck.PlanCheck{
						plancheck.ExpectResourceAction(resourceName, plancheck.ResourceActionCreate),
					},
				},
				ConfigStateChecks: []statecheck.StateCheck{
					statecheck.ExpectKnownValue(resourceName, tfjsonpath.New("ttl"), knownvalue.ListExact([]knownvalue.Check{
						knownvalue.ObjectExact(map[string]knownvalue.Check{
							"attribute_name":  knownvalue.StringExact(rName),
							names.AttrEnabled: knownvalue.Bool(true),
						}),
					})),
				},
			},
			{
				ResourceName:      resourceName,
				ImportState:       true,
				ImportStateVerify: true,
			},
			{
				Config: testAccTableConfig_timeToLive_unset(rName),
				ConfigPlanChecks: resource.ConfigPlanChecks{
					PreApply: []plancheck.PlanCheck{
						plancheck.ExpectResourceAction(resourceName, plancheck.ResourceActionNoop),
					},
					PostApplyPostRefresh: []plancheck.PlanCheck{
						plancheck.ExpectResourceAction(resourceName, plancheck.ResourceActionNoop),
					},
				},
			},
		},
	})
}

// TTL tests must be split since it can only be updated once per hour
// ValidationException: Time to live has been modified multiple times within a fixed interval
func TestAccDynamoDBTable_TTL_disabled(t *testing.T) {
	ctx := acctest.Context(t)
	var table awstypes.TableDescription
	resourceName := "aws_dynamodb_table.test"
	rName := sdkacctest.RandomWithPrefix(acctest.ResourcePrefix)

	resource.ParallelTest(t, resource.TestCase{
		PreCheck:                 func() { acctest.PreCheck(ctx, t) },
		ErrorCheck:               acctest.ErrorCheck(t, names.DynamoDBServiceID),
		ProtoV5ProviderFactories: acctest.ProtoV5ProviderFactories,
		CheckDestroy:             testAccCheckTableDestroy(ctx),
		Steps: []resource.TestStep{
			{
				Config: testAccTableConfig_timeToLive(rName, "", false),
				Check: resource.ComposeAggregateTestCheckFunc(
					testAccCheckInitialTableExists(ctx, resourceName, &table),
				),
				ConfigPlanChecks: resource.ConfigPlanChecks{
					PreApply: []plancheck.PlanCheck{
						plancheck.ExpectResourceAction(resourceName, plancheck.ResourceActionCreate),
					},
				},
				ConfigStateChecks: []statecheck.StateCheck{
					statecheck.ExpectKnownValue(resourceName, tfjsonpath.New("ttl"), knownvalue.ListExact([]knownvalue.Check{
						knownvalue.ObjectExact(map[string]knownvalue.Check{
							"attribute_name":  knownvalue.StringExact(""),
							names.AttrEnabled: knownvalue.Bool(false),
						}),
					})),
				},
			},
			{
				ResourceName:      resourceName,
				ImportState:       true,
				ImportStateVerify: true,
			},
			{
				Config: testAccTableConfig_timeToLive_unset(rName),
				ConfigPlanChecks: resource.ConfigPlanChecks{
					PreApply: []plancheck.PlanCheck{
						plancheck.ExpectResourceAction(resourceName, plancheck.ResourceActionNoop),
					},
					PostApplyPostRefresh: []plancheck.PlanCheck{
						plancheck.ExpectResourceAction(resourceName, plancheck.ResourceActionNoop),
					},
				},
			},
		},
	})
}

// TTL tests must be split since it can only be updated once per hour
// ValidationException: Time to live has been modified multiple times within a fixed interval
func TestAccDynamoDBTable_TTL_updateEnable(t *testing.T) {
	ctx := acctest.Context(t)
	var table awstypes.TableDescription
	resourceName := "aws_dynamodb_table.test"
	rName := sdkacctest.RandomWithPrefix(acctest.ResourcePrefix)

	resource.ParallelTest(t, resource.TestCase{
		PreCheck:                 func() { acctest.PreCheck(ctx, t) },
		ErrorCheck:               acctest.ErrorCheck(t, names.DynamoDBServiceID),
		ProtoV5ProviderFactories: acctest.ProtoV5ProviderFactories,
		CheckDestroy:             testAccCheckTableDestroy(ctx),
		Steps: []resource.TestStep{
			{
				Config: testAccTableConfig_timeToLive(rName, "", false),
				Check: resource.ComposeAggregateTestCheckFunc(
					testAccCheckInitialTableExists(ctx, resourceName, &table),
				),
				ConfigStateChecks: []statecheck.StateCheck{
					statecheck.ExpectKnownValue(resourceName, tfjsonpath.New("ttl"), knownvalue.ListExact([]knownvalue.Check{
						knownvalue.ObjectExact(map[string]knownvalue.Check{
							"attribute_name":  knownvalue.StringExact(""),
							names.AttrEnabled: knownvalue.Bool(false),
						}),
					})),
				},
			},
			{
				ResourceName:      resourceName,
				ImportState:       true,
				ImportStateVerify: true,
			},
			{
				Config: testAccTableConfig_timeToLive(rName, rName, true),
				Check: resource.ComposeAggregateTestCheckFunc(
					testAccCheckInitialTableExists(ctx, resourceName, &table),
				),
				ConfigStateChecks: []statecheck.StateCheck{
					statecheck.ExpectKnownValue(resourceName, tfjsonpath.New("ttl"), knownvalue.ListExact([]knownvalue.Check{
						knownvalue.ObjectExact(map[string]knownvalue.Check{
							"attribute_name":  knownvalue.StringExact(rName),
							names.AttrEnabled: knownvalue.Bool(true),
						}),
					})),
				},
			},
		},
	})
}

// TestAccDynamoDBTable_TTL_updateDisable takes an hour because AWS does not allow disabling TTL
// for an hour after it was enabled. Otherwise, it will return the following error:
// ValidationException: Time to live has been modified multiple times within a fixed interval
// https://github.com/hashicorp/terraform-provider-aws/issues/39195
func TestAccDynamoDBTable_TTL_updateDisable(t *testing.T) {
	ctx := acctest.Context(t)
	if testing.Short() {
		t.Skip("skipping long-running test in short mode")
	}

	var table awstypes.TableDescription
	resourceName := "aws_dynamodb_table.test"
	rName := sdkacctest.RandomWithPrefix(acctest.ResourcePrefix)

	resource.ParallelTest(t, resource.TestCase{
		PreCheck:                 func() { acctest.PreCheck(ctx, t) },
		ErrorCheck:               acctest.ErrorCheck(t, names.DynamoDBServiceID),
		ProtoV5ProviderFactories: acctest.ProtoV5ProviderFactories,
		CheckDestroy:             testAccCheckTableDestroy(ctx),
		Steps: []resource.TestStep{
			{
				Config: testAccTableConfig_timeToLive(rName, rName, true),
				Check: resource.ComposeAggregateTestCheckFunc(
					testAccCheckInitialTableExists(ctx, resourceName, &table),
				),
				ConfigStateChecks: []statecheck.StateCheck{
					statecheck.ExpectKnownValue(resourceName, tfjsonpath.New("ttl"), knownvalue.ListExact([]knownvalue.Check{
						knownvalue.ObjectExact(map[string]knownvalue.Check{
							"attribute_name":  knownvalue.StringExact(rName),
							names.AttrEnabled: knownvalue.Bool(true),
						}),
					})),
				},
			},
			{
				ResourceName:      resourceName,
				ImportState:       true,
				ImportStateVerify: true,
			},
			{
				PreConfig: func() {
					// AWS does not allow disabling TTL for an hour after it was enabled. Otherwise, it
					// will return the following error: ValidationException: Time to live has been
					// modified multiple times within a fixed interval
					time.Sleep(60 * time.Minute)
				},
				Config: testAccTableConfig_timeToLive(rName, rName, false), // can't disable without attribute_name (2nd arg)
				Check: resource.ComposeAggregateTestCheckFunc(
					testAccCheckInitialTableExists(ctx, resourceName, &table),
				),
				ConfigStateChecks: []statecheck.StateCheck{
					statecheck.ExpectKnownValue(resourceName, tfjsonpath.New("ttl"), knownvalue.ListExact([]knownvalue.Check{
						knownvalue.ObjectExact(map[string]knownvalue.Check{
							"attribute_name":  knownvalue.StringExact(""), // set attribute_name, but returned empty; diff suppressed
							names.AttrEnabled: knownvalue.Bool(false),
						}),
					})),
				},
			},
			{
				Config: testAccTableConfig_timeToLive(rName, rName, false),
				Check: resource.ComposeAggregateTestCheckFunc(
					testAccCheckInitialTableExists(ctx, resourceName, &table),
				),
				ConfigStateChecks: []statecheck.StateCheck{
					statecheck.ExpectKnownValue(resourceName, tfjsonpath.New("ttl"), knownvalue.ListExact([]knownvalue.Check{
						knownvalue.ObjectExact(map[string]knownvalue.Check{
							"attribute_name":  knownvalue.StringExact(""),
							names.AttrEnabled: knownvalue.Bool(false),
						}),
					})),
				},
			},
		},
	})
}

func TestAccDynamoDBTable_TTL_validate(t *testing.T) {
	ctx := acctest.Context(t)
	rName := sdkacctest.RandomWithPrefix(acctest.ResourcePrefix)

	resource.ParallelTest(t, resource.TestCase{
		PreCheck:                 func() { acctest.PreCheck(ctx, t) },
		ErrorCheck:               acctest.ErrorCheck(t, names.DynamoDBServiceID),
		ProtoV5ProviderFactories: acctest.ProtoV5ProviderFactories,
		CheckDestroy:             testAccCheckTableDestroy(ctx),
		Steps: []resource.TestStep{
			{
				Config:      testAccTableConfig_timeToLive(rName, "", true),
				ExpectError: regexache.MustCompile(regexp.QuoteMeta(`Attribute "ttl[0].attribute_name" cannot have an empty value`)),
			},
			{
				Config:      testAccTableConfig_TTL_missingAttributeName(rName, true),
				ExpectError: regexache.MustCompile(regexp.QuoteMeta(`Attribute "ttl[0].attribute_name" cannot have an empty value`)),
			},
		},
	})
}

func TestAccDynamoDBTable_attributeUpdate(t *testing.T) {
	ctx := acctest.Context(t)
	if testing.Short() {
		t.Skip("skipping long-running test in short mode")
	}

	var conf awstypes.TableDescription
	resourceName := "aws_dynamodb_table.test"
	rName := sdkacctest.RandomWithPrefix(acctest.ResourcePrefix)

	resource.ParallelTest(t, resource.TestCase{
		PreCheck:                 func() { acctest.PreCheck(ctx, t) },
		ErrorCheck:               acctest.ErrorCheck(t, names.DynamoDBServiceID),
		ProtoV5ProviderFactories: acctest.ProtoV5ProviderFactories,
		CheckDestroy:             testAccCheckTableDestroy(ctx),
		Steps: []resource.TestStep{
			{
				Config: testAccTableConfig_oneAttribute(rName, "firstKey", "firstKey", "S"),
				Check: resource.ComposeAggregateTestCheckFunc(
					testAccCheckInitialTableExists(ctx, resourceName, &conf),
				),
			},
			{
				ResourceName:      resourceName,
				ImportState:       true,
				ImportStateVerify: true,
			},
			{ // Attribute type change
				Config: testAccTableConfig_oneAttribute(rName, "firstKey", "firstKey", "N"),
				Check: resource.ComposeAggregateTestCheckFunc(
					testAccCheckInitialTableExists(ctx, resourceName, &conf),
				),
			},
			{ // New attribute addition (index update)
				Config: testAccTableConfig_twoAttributes(rName, "firstKey", "secondKey", "firstKey", "N", "secondKey", "S"),
				Check: resource.ComposeAggregateTestCheckFunc(
					testAccCheckInitialTableExists(ctx, resourceName, &conf),
				),
			},
			{ // Attribute removal (index update)
				Config: testAccTableConfig_oneAttribute(rName, "firstKey", "firstKey", "S"),
				Check: resource.ComposeAggregateTestCheckFunc(
					testAccCheckInitialTableExists(ctx, resourceName, &conf),
				),
			},
		},
	})
}

func TestAccDynamoDBTable_lsiUpdate(t *testing.T) {
	ctx := acctest.Context(t)
	var conf awstypes.TableDescription
	resourceName := "aws_dynamodb_table.test"
	rName := sdkacctest.RandomWithPrefix(acctest.ResourcePrefix)

	resource.ParallelTest(t, resource.TestCase{
		PreCheck:                 func() { acctest.PreCheck(ctx, t) },
		ErrorCheck:               acctest.ErrorCheck(t, names.DynamoDBServiceID),
		ProtoV5ProviderFactories: acctest.ProtoV5ProviderFactories,
		CheckDestroy:             testAccCheckTableDestroy(ctx),
		Steps: []resource.TestStep{
			{
				Config: testAccTableConfig_lsi(rName, "lsi-original"),
				Check: resource.ComposeAggregateTestCheckFunc(
					testAccCheckInitialTableExists(ctx, resourceName, &conf),
				),
			},
			{
				ResourceName:      resourceName,
				ImportState:       true,
				ImportStateVerify: true,
			},
			{ // Change name of local secondary index
				Config: testAccTableConfig_lsi(rName, "lsi-changed"),
				Check: resource.ComposeAggregateTestCheckFunc(
					testAccCheckInitialTableExists(ctx, resourceName, &conf),
				),
			},
		},
	})
}

func TestAccDynamoDBTable_attributeUpdateValidation(t *testing.T) {
	ctx := acctest.Context(t)
	rName := sdkacctest.RandomWithPrefix(acctest.ResourcePrefix)

	resource.ParallelTest(t, resource.TestCase{
		PreCheck:                 func() { acctest.PreCheck(ctx, t) },
		ErrorCheck:               acctest.ErrorCheck(t, names.DynamoDBServiceID),
		ProtoV5ProviderFactories: acctest.ProtoV5ProviderFactories,
		CheckDestroy:             testAccCheckTableDestroy(ctx),
		Steps: []resource.TestStep{
			{
				Config:      testAccTableConfig_oneAttribute(rName, "firstKey", "unusedKey", "S"),
				ExpectError: regexache.MustCompile(`attributes must be indexed. Unused attributes: \["unusedKey"\]`),
			},
			{
				Config:      testAccTableConfig_twoAttributes(rName, "firstKey", "secondKey", "firstUnused", "N", "secondUnused", "S"),
				ExpectError: regexache.MustCompile(`attributes must be indexed. Unused attributes: \["firstUnused"\ \"secondUnused\"]`),
			},
			{
				Config:      testAccTableConfig_unmatchedIndexes(rName, "firstUnused", "secondUnused"),
				ExpectError: regexache.MustCompile(`indexes must match a defined attribute. Unmatched indexes:`),
			},
		},
	})
}

func TestAccDynamoDBTable_encryption(t *testing.T) {
	ctx := acctest.Context(t)
	if testing.Short() {
		t.Skip("skipping long-running test in short mode")
	}

	var confBYOK, confEncEnabled, confEncDisabled awstypes.TableDescription
	resourceName := "aws_dynamodb_table.test"
	rName := sdkacctest.RandomWithPrefix(acctest.ResourcePrefix)
	kmsKeyResourceName := "aws_kms_key.test"

	resource.ParallelTest(t, resource.TestCase{
		PreCheck:                 func() { acctest.PreCheck(ctx, t) },
		ErrorCheck:               acctest.ErrorCheck(t, names.DynamoDBServiceID),
		ProtoV5ProviderFactories: acctest.ProtoV5ProviderFactories,
		CheckDestroy:             testAccCheckTableDestroy(ctx),
		Steps: []resource.TestStep{
			{
				Config: testAccTableConfig_initialStateEncryptionBYOK(rName),
				Check: resource.ComposeAggregateTestCheckFunc(
					testAccCheckInitialTableExists(ctx, resourceName, &confBYOK),
					resource.TestCheckResourceAttr(resourceName, "server_side_encryption.#", "1"),
					resource.TestCheckResourceAttr(resourceName, "server_side_encryption.0.enabled", acctest.CtTrue),
					resource.TestCheckResourceAttrPair(resourceName, "server_side_encryption.0.kms_key_arn", kmsKeyResourceName, names.AttrARN),
				),
			},
			{
				ResourceName:      resourceName,
				ImportState:       true,
				ImportStateVerify: true,
			},
			{
				Config: testAccTableConfig_initialStateEncryptionAmazonCMK(rName, false),
				Check: resource.ComposeAggregateTestCheckFunc(
					testAccCheckInitialTableExists(ctx, resourceName, &confEncDisabled),
					testAccCheckTableNotRecreated(&confEncDisabled, &confBYOK),
					resource.TestCheckResourceAttr(resourceName, "server_side_encryption.#", "0"),
				),
			},
			{
				Config: testAccTableConfig_initialStateEncryptionAmazonCMK(rName, true),
				Check: resource.ComposeAggregateTestCheckFunc(
					testAccCheckInitialTableExists(ctx, resourceName, &confEncEnabled),
					testAccCheckTableNotRecreated(&confEncEnabled, &confEncDisabled),
					resource.TestCheckResourceAttr(resourceName, "server_side_encryption.#", "1"),
					resource.TestCheckResourceAttr(resourceName, "server_side_encryption.0.enabled", acctest.CtTrue),
					resource.TestCheckResourceAttr(resourceName, "server_side_encryption.0.kms_key_arn", ""),
				),
			},
		},
	})
}

func TestAccDynamoDBTable_restoreCrossRegion(t *testing.T) {
	ctx := acctest.Context(t)
	if testing.Short() {
		t.Skip("skipping long-running test in short mode")
	}

	var conf awstypes.TableDescription
	resourceName := "aws_dynamodb_table.test"
	resourceNameRestore := "aws_dynamodb_table.test_restore"
	rName := sdkacctest.RandomWithPrefix(acctest.ResourcePrefix)
	rNameRestore := fmt.Sprintf("%s-restore", rName)

	resource.ParallelTest(t, resource.TestCase{
		PreCheck: func() {
			acctest.PreCheck(ctx, t)
			acctest.PreCheckMultipleRegion(t, 2)
		},
		ErrorCheck:               acctest.ErrorCheck(t, names.DynamoDBServiceID),
		ProtoV5ProviderFactories: acctest.ProtoV5FactoriesMultipleRegions(ctx, t, 2),
		CheckDestroy:             testAccCheckTableDestroy(ctx),
		Steps: []resource.TestStep{
			{
				Config: testAccTableConfig_restoreCrossRegion(rName),
				Check: resource.ComposeAggregateTestCheckFunc(
					testAccCheckInitialTableExists(ctx, resourceName, &conf),
					resource.TestCheckResourceAttr(resourceName, names.AttrName, rName),
					resource.TestCheckResourceAttr(resourceNameRestore, names.AttrName, rNameRestore),
					acctest.MatchResourceAttrRegionalARNRegion(ctx, resourceName, names.AttrARN, "dynamodb", acctest.Region(), regexache.MustCompile(`table/.+$`)),
					acctest.MatchResourceAttrRegionalARNRegion(ctx, resourceNameRestore, names.AttrARN, "dynamodb", acctest.AlternateRegion(), regexache.MustCompile(`table/.+$`)),
				),
			},
			{
				ResourceName:      resourceName,
				ImportState:       true,
				ImportStateVerify: true,
			},
		},
	})
}

func TestAccDynamoDBTable_Replica_multiple(t *testing.T) {
	ctx := acctest.Context(t)
	if testing.Short() {
		t.Skip("skipping long-running test in short mode")
	}

	var table awstypes.TableDescription
	resourceName := "aws_dynamodb_table.test"
	rName := sdkacctest.RandomWithPrefix(acctest.ResourcePrefix)

	resource.ParallelTest(t, resource.TestCase{
		PreCheck: func() {
			acctest.PreCheck(ctx, t)
			acctest.PreCheckMultipleRegion(t, 3)
		},
		ErrorCheck:               acctest.ErrorCheck(t, names.DynamoDBServiceID),
		ProtoV5ProviderFactories: acctest.ProtoV5FactoriesMultipleRegions(ctx, t, 3),
		CheckDestroy:             testAccCheckTableDestroy(ctx),
		Steps: []resource.TestStep{
			{
				Config: testAccTableConfig_replica2(rName),
				Check: resource.ComposeAggregateTestCheckFunc(
					testAccCheckInitialTableExists(ctx, resourceName, &table),
				),
				ConfigStateChecks: []statecheck.StateCheck{
					statecheck.ExpectKnownValue(resourceName, tfjsonpath.New("replica"), knownvalue.SetExact([]knownvalue.Check{
						knownvalue.ObjectExact(map[string]knownvalue.Check{
							names.AttrARN:            tfknownvalue.RegionalARNAlternateRegionExact("dynamodb", "table/"+rName),
							"consistency_mode":       knownvalue.StringExact("EVENTUAL"),
							names.AttrKMSKeyARN:      knownvalue.StringExact(""),
							"point_in_time_recovery": knownvalue.Bool(false),
							names.AttrPropagateTags:  knownvalue.Bool(false),
							"region_name":            knownvalue.StringExact(acctest.AlternateRegion()),
							names.AttrStreamARN:      tfknownvalue.RegionalARNAlternateRegionRegexp("dynamodb", regexache.MustCompile(`table/`+rName+`/stream/`+streamLabelRegex)),
							"stream_label":           knownvalue.StringRegexp(regexache.MustCompile(`^` + streamLabelRegex + `$`)),
						}),
						knownvalue.ObjectExact(map[string]knownvalue.Check{
							names.AttrARN:            tfknownvalue.RegionalARNThirdRegionExact("dynamodb", "table/"+rName),
							"consistency_mode":       knownvalue.StringExact("EVENTUAL"),
							names.AttrKMSKeyARN:      knownvalue.StringExact(""),
							"point_in_time_recovery": knownvalue.Bool(false),
							names.AttrPropagateTags:  knownvalue.Bool(false),
							"region_name":            knownvalue.StringExact(acctest.ThirdRegion()),
							names.AttrStreamARN:      tfknownvalue.RegionalARNThirdRegionRegexp("dynamodb", regexache.MustCompile(`table/`+rName+`/stream/`+streamLabelRegex)),
							"stream_label":           knownvalue.StringRegexp(regexache.MustCompile(`^` + streamLabelRegex + `$`)),
						}),
					})),
				},
			},
			{
				Config:            testAccTableConfig_replica2(rName),
				ResourceName:      resourceName,
				ImportState:       true,
				ImportStateVerify: true,
			},
			{
				Config: testAccTableConfig_replica0(rName),
				Check: resource.ComposeAggregateTestCheckFunc(
					testAccCheckInitialTableExists(ctx, resourceName, &table),
				),
				ConfigStateChecks: []statecheck.StateCheck{
					statecheck.ExpectKnownValue(resourceName, tfjsonpath.New("replica"), knownvalue.SetExact([]knownvalue.Check{})),
				},
			},
			{
				Config: testAccTableConfig_replica2(rName),
				Check: resource.ComposeAggregateTestCheckFunc(
					testAccCheckInitialTableExists(ctx, resourceName, &table),
				),
				ConfigStateChecks: []statecheck.StateCheck{
					statecheck.ExpectKnownValue(resourceName, tfjsonpath.New("replica"), knownvalue.SetExact([]knownvalue.Check{
						knownvalue.ObjectExact(map[string]knownvalue.Check{
							names.AttrARN:            tfknownvalue.RegionalARNAlternateRegionExact("dynamodb", "table/"+rName),
							"consistency_mode":       knownvalue.StringExact("EVENTUAL"),
							names.AttrKMSKeyARN:      knownvalue.StringExact(""),
							"point_in_time_recovery": knownvalue.Bool(false),
							names.AttrPropagateTags:  knownvalue.Bool(false),
							"region_name":            knownvalue.StringExact(acctest.AlternateRegion()),
							names.AttrStreamARN:      tfknownvalue.RegionalARNAlternateRegionRegexp("dynamodb", regexache.MustCompile(`table/`+rName+`/stream/`+streamLabelRegex)),
							"stream_label":           knownvalue.StringRegexp(regexache.MustCompile(`^` + streamLabelRegex + `$`)),
						}),
						knownvalue.ObjectExact(map[string]knownvalue.Check{
							names.AttrARN:            tfknownvalue.RegionalARNThirdRegionExact("dynamodb", "table/"+rName),
							"consistency_mode":       knownvalue.StringExact("EVENTUAL"),
							names.AttrKMSKeyARN:      knownvalue.StringExact(""),
							"point_in_time_recovery": knownvalue.Bool(false),
							names.AttrPropagateTags:  knownvalue.Bool(false),
							"region_name":            knownvalue.StringExact(acctest.ThirdRegion()),
							names.AttrStreamARN:      tfknownvalue.RegionalARNThirdRegionRegexp("dynamodb", regexache.MustCompile(`table/`+rName+`/stream/`+streamLabelRegex)),
							"stream_label":           knownvalue.StringRegexp(regexache.MustCompile(`^` + streamLabelRegex + `$`)),
						}),
					})),
				},
			},
			{
				Config:            testAccTableConfig_replica2(rName),
				ResourceName:      resourceName,
				ImportState:       true,
				ImportStateVerify: true,
			},
		},
	})
}

func TestAccDynamoDBTable_Replica_single(t *testing.T) {
	ctx := acctest.Context(t)
	if testing.Short() {
		t.Skip("skipping long-running test in short mode")
	}

	var conf awstypes.TableDescription
	resourceName := "aws_dynamodb_table.test"
	rName := sdkacctest.RandomWithPrefix(acctest.ResourcePrefix)

	streamLabelExpectChangeWhenRecreated := statecheck.CompareValue(compare.ValuesDiffer())

	resource.ParallelTest(t, resource.TestCase{
		PreCheck: func() {
			acctest.PreCheck(ctx, t)
			acctest.PreCheckMultipleRegion(t, 3)
		},
		ErrorCheck:               acctest.ErrorCheck(t, names.DynamoDBServiceID),
		ProtoV5ProviderFactories: acctest.ProtoV5FactoriesMultipleRegions(ctx, t, 3), // 3 due to shared test configuration
		CheckDestroy:             testAccCheckTableDestroy(ctx),
		Steps: []resource.TestStep{
			{
				Config: testAccTableConfig_replica1(rName),
				Check: resource.ComposeAggregateTestCheckFunc(
					testAccCheckInitialTableExists(ctx, resourceName, &conf),
					acctest.CheckResourceAttrRegionalARNFormat(ctx, resourceName, names.AttrARN, "dynamodb", "table/{name}"),
					testAccCheckReplicaTags(ctx, resourceName, acctest.AlternateRegion(), map[string]string{}),
				),
				ConfigPlanChecks: resource.ConfigPlanChecks{
					PreApply: []plancheck.PlanCheck{
						plancheck.ExpectResourceAction(resourceName, plancheck.ResourceActionCreate),
					},
				},
				ConfigStateChecks: []statecheck.StateCheck{
					statecheck.ExpectKnownValue(resourceName, tfjsonpath.New("replica"), knownvalue.SetExact([]knownvalue.Check{
						knownvalue.ObjectExact(map[string]knownvalue.Check{
							names.AttrARN:            tfknownvalue.RegionalARNAlternateRegionExact("dynamodb", "table/"+rName),
							"consistency_mode":       knownvalue.StringExact("EVENTUAL"),
							names.AttrKMSKeyARN:      knownvalue.StringExact(""),
							"point_in_time_recovery": knownvalue.Bool(false),
							names.AttrPropagateTags:  knownvalue.Bool(false),
							"region_name":            knownvalue.StringExact(acctest.AlternateRegion()),
							names.AttrStreamARN:      tfknownvalue.RegionalARNAlternateRegionRegexp("dynamodb", regexache.MustCompile(`table/`+rName+`/stream/`+streamLabelRegex)),
							"stream_label":           knownvalue.StringRegexp(regexache.MustCompile(`^` + streamLabelRegex + `$`)),
						}),
					})),
					streamLabelExpectChangeWhenRecreated.AddStateValue(resourceName, tfjsonpath.New("replica").AtSliceIndex(0).AtMapKey("stream_label")),
				},
			},
			{
				Config:            testAccTableConfig_replica1(rName),
				ResourceName:      resourceName,
				ImportState:       true,
				ImportStateVerify: true,
			},
			{
				Config: testAccTableConfig_replica0(rName),
				Check: resource.ComposeAggregateTestCheckFunc(
					testAccCheckInitialTableExists(ctx, resourceName, &conf),
				),
				ConfigPlanChecks: resource.ConfigPlanChecks{
					PreApply: []plancheck.PlanCheck{
						plancheck.ExpectResourceAction(resourceName, plancheck.ResourceActionUpdate),
					},
				},
				ConfigStateChecks: []statecheck.StateCheck{
					statecheck.ExpectKnownValue(resourceName, tfjsonpath.New("replica"), knownvalue.SetExact([]knownvalue.Check{})),
				},
			},
			{
				Config: testAccTableConfig_replica1(rName),
				Check: resource.ComposeAggregateTestCheckFunc(
					testAccCheckInitialTableExists(ctx, resourceName, &conf),
				),
				ConfigPlanChecks: resource.ConfigPlanChecks{
					PreApply: []plancheck.PlanCheck{
						plancheck.ExpectResourceAction(resourceName, plancheck.ResourceActionUpdate),
					},
				},
				ConfigStateChecks: []statecheck.StateCheck{
					statecheck.ExpectKnownValue(resourceName, tfjsonpath.New("replica"), knownvalue.SetExact([]knownvalue.Check{
						knownvalue.ObjectExact(map[string]knownvalue.Check{
							names.AttrARN:            tfknownvalue.RegionalARNAlternateRegionExact("dynamodb", "table/"+rName),
							"consistency_mode":       knownvalue.StringExact("EVENTUAL"),
							names.AttrKMSKeyARN:      knownvalue.StringExact(""),
							"point_in_time_recovery": knownvalue.Bool(false),
							names.AttrPropagateTags:  knownvalue.Bool(false),
							"region_name":            knownvalue.StringExact(acctest.AlternateRegion()),
							names.AttrStreamARN:      tfknownvalue.RegionalARNAlternateRegionRegexp("dynamodb", regexache.MustCompile(`table/`+rName+`/stream/`+streamLabelRegex)),
							"stream_label":           knownvalue.StringRegexp(regexache.MustCompile(`^` + streamLabelRegex + `$`)),
						}),
					})),
					streamLabelExpectChangeWhenRecreated.AddStateValue(resourceName, tfjsonpath.New("replica").AtSliceIndex(0).AtMapKey("stream_label")),
				},
			},
			{
				Config: testAccTableConfig_replica1(rName),
				ConfigPlanChecks: resource.ConfigPlanChecks{
					PreApply: []plancheck.PlanCheck{
						plancheck.ExpectResourceAction(resourceName, plancheck.ResourceActionNoop),
					},
					PostApplyPostRefresh: []plancheck.PlanCheck{
						plancheck.ExpectResourceAction(resourceName, plancheck.ResourceActionNoop),
					},
				},
			},
		},
	})
}

func TestAccDynamoDBTable_Replica_singleStreamSpecification(t *testing.T) {
	ctx := acctest.Context(t)
	if testing.Short() {
		t.Skip("skipping long-running test in short mode")
	}

	var conf awstypes.TableDescription
	resourceName := "aws_dynamodb_table.test"
	rName := sdkacctest.RandomWithPrefix(acctest.ResourcePrefix)

	resource.ParallelTest(t, resource.TestCase{
		PreCheck: func() {
			acctest.PreCheck(ctx, t)
			acctest.PreCheckMultipleRegion(t, 3)
		},
		ErrorCheck:               acctest.ErrorCheck(t, names.DynamoDBServiceID),
		ProtoV5ProviderFactories: acctest.ProtoV5FactoriesMultipleRegions(ctx, t, 3), // 3 due to shared test configuration
		CheckDestroy:             testAccCheckTableDestroy(ctx),
		Steps: []resource.TestStep{
			{
				Config: testAccTableConfig_replicaStreamSpecification(rName, true, "KEYS_ONLY"),
				Check: resource.ComposeAggregateTestCheckFunc(
					testAccCheckInitialTableExists(ctx, resourceName, &conf),
					acctest.CheckResourceAttrRegionalARNFormat(ctx, resourceName, names.AttrARN, "dynamodb", "table/{name}"),
					resource.TestCheckResourceAttr(resourceName, "stream_enabled", acctest.CtTrue),
					resource.TestCheckResourceAttr(resourceName, "stream_view_type", "KEYS_ONLY"),
					acctest.MatchResourceAttrRegionalARN(ctx, resourceName, names.AttrStreamARN, "dynamodb", regexache.MustCompile(`table/`+rName+`/stream/`+streamLabelRegex)),
				),
				ConfigStateChecks: []statecheck.StateCheck{
					statecheck.ExpectKnownValue(resourceName, tfjsonpath.New("replica"), knownvalue.SetExact([]knownvalue.Check{
						knownvalue.ObjectPartial(map[string]knownvalue.Check{
							"region_name": knownvalue.StringExact(acctest.AlternateRegion()),
						}),
					})),
				},
			},
		},
	})
}

func TestAccDynamoDBTable_Replica_singleDefaultKeyEncrypted(t *testing.T) {
	ctx := acctest.Context(t)
	if testing.Short() {
		t.Skip("skipping long-running test in short mode")
	}

	var conf awstypes.TableDescription
	resourceName := "aws_dynamodb_table.test"
	rName := sdkacctest.RandomWithPrefix(acctest.ResourcePrefix)

	resource.ParallelTest(t, resource.TestCase{
		PreCheck: func() {
			acctest.PreCheck(ctx, t)
			acctest.PreCheckMultipleRegion(t, 3)
		},
		ErrorCheck:               acctest.ErrorCheck(t, names.DynamoDBServiceID),
		ProtoV5ProviderFactories: acctest.ProtoV5FactoriesMultipleRegions(ctx, t, 3), // 3 due to shared test configuration
		CheckDestroy:             testAccCheckTableDestroy(ctx),
		Steps: []resource.TestStep{
			{
				Config: testAccTableConfig_replicaEncryptedDefault(rName, true),
				Check: resource.ComposeAggregateTestCheckFunc(
					testAccCheckInitialTableExists(ctx, resourceName, &conf),
					resource.TestCheckResourceAttr(resourceName, "server_side_encryption.0.enabled", acctest.CtTrue),
				),
				ConfigStateChecks: []statecheck.StateCheck{
					statecheck.ExpectKnownValue(resourceName, tfjsonpath.New("replica"), knownvalue.SetExact([]knownvalue.Check{
						knownvalue.ObjectPartial(map[string]knownvalue.Check{
							"region_name": knownvalue.StringExact(acctest.AlternateRegion()),
						}),
					})),
				},
			},
			{
				ResourceName:      resourceName,
				ImportState:       true,
				ImportStateVerify: true,
			},
		},
	})
}

func TestAccDynamoDBTable_Replica_singleDefaultKeyEncryptedAmazonOwned(t *testing.T) {
	ctx := acctest.Context(t)
	if testing.Short() {
		t.Skip("skipping long-running test in short mode")
	}

	var conf awstypes.TableDescription
	resourceName := "aws_dynamodb_table.test"
	rName := sdkacctest.RandomWithPrefix(acctest.ResourcePrefix)

	resource.ParallelTest(t, resource.TestCase{
		PreCheck: func() {
			acctest.PreCheck(ctx, t)
			acctest.PreCheckMultipleRegion(t, 2)
		},
		ErrorCheck:               acctest.ErrorCheck(t, names.DynamoDBServiceID),
		ProtoV5ProviderFactories: acctest.ProtoV5FactoriesMultipleRegions(ctx, t, 3), // 3 due to shared test configuration
		CheckDestroy:             testAccCheckTableDestroy(ctx),
		Steps: []resource.TestStep{
			{
				Config: testAccTableConfig_replicaEncryptedDefault(rName, true),
				Check: resource.ComposeAggregateTestCheckFunc(
					testAccCheckInitialTableExists(ctx, resourceName, &conf),
					resource.TestCheckResourceAttr(resourceName, "server_side_encryption.0.enabled", acctest.CtTrue),
				),
				ConfigStateChecks: []statecheck.StateCheck{
					statecheck.ExpectKnownValue(resourceName, tfjsonpath.New("replica"), knownvalue.SetExact([]knownvalue.Check{
						knownvalue.ObjectPartial(map[string]knownvalue.Check{
							"region_name": knownvalue.StringExact(acctest.AlternateRegion()),
						}),
					})),
				},
			},
			{
				Config: testAccTableConfig_replicaEncryptedDefault(rName, false),
				Check: resource.ComposeAggregateTestCheckFunc(
					testAccCheckInitialTableExists(ctx, resourceName, &conf),
					resource.TestCheckResourceAttr(resourceName, "server_side_encryption.#", "0"),
				),
				ConfigStateChecks: []statecheck.StateCheck{
					statecheck.ExpectKnownValue(resourceName, tfjsonpath.New("replica"), knownvalue.SetExact([]knownvalue.Check{
						knownvalue.ObjectPartial(map[string]knownvalue.Check{
							"region_name": knownvalue.StringExact(acctest.AlternateRegion()),
						}),
					})),
				},
			},
			{
				ResourceName:      resourceName,
				ImportState:       true,
				ImportStateVerify: true,
			},
		},
	})
}

func TestAccDynamoDBTable_Replica_singleCMK(t *testing.T) {
	ctx := acctest.Context(t)
	if testing.Short() {
		t.Skip("skipping long-running test in short mode")
	}

	var conf awstypes.TableDescription
	resourceName := "aws_dynamodb_table.test"
	kmsKeyResourceName := "aws_kms_key.test"
	kmsKeyReplicaResourceName := "aws_kms_key.awsalternate"
	rName := sdkacctest.RandomWithPrefix(acctest.ResourcePrefix)

	resource.ParallelTest(t, resource.TestCase{
		PreCheck: func() {
			acctest.PreCheck(ctx, t)
			acctest.PreCheckMultipleRegion(t, 3)
		},
		ErrorCheck:               acctest.ErrorCheck(t, names.DynamoDBServiceID),
		ProtoV5ProviderFactories: acctest.ProtoV5FactoriesMultipleRegions(ctx, t, 3), // 3 due to shared test configuration
		CheckDestroy:             testAccCheckTableDestroy(ctx),
		Steps: []resource.TestStep{
			{
				Config: testAccTableConfig_replicaCMK(rName),
				Check: resource.ComposeAggregateTestCheckFunc(
					testAccCheckInitialTableExists(ctx, resourceName, &conf),
					resource.TestCheckResourceAttr(resourceName, "server_side_encryption.0.enabled", acctest.CtTrue),
					resource.TestCheckResourceAttrPair(resourceName, "server_side_encryption.0.kms_key_arn", kmsKeyResourceName, names.AttrARN),
				),
				ConfigStateChecks: []statecheck.StateCheck{
					statecheck.ExpectKnownValue(resourceName, tfjsonpath.New("replica"), knownvalue.SetExact([]knownvalue.Check{
						knownvalue.ObjectPartial(map[string]knownvalue.Check{
							"region_name": knownvalue.StringExact(acctest.AlternateRegion()),
						}),
					})),
					statecheck.CompareValuePairs(resourceName, tfjsonpath.New("replica").AtSliceIndex(0).AtMapKey(names.AttrKMSKeyARN), kmsKeyReplicaResourceName, tfjsonpath.New(names.AttrARN), compare.ValuesSame()),
				},
			},
		},
	})
}

func TestAccDynamoDBTable_Replica_doubleAddCMK(t *testing.T) {
	ctx := acctest.Context(t)
	if testing.Short() {
		t.Skip("skipping long-running test in short mode")
	}

	var conf awstypes.TableDescription
	resourceName := "aws_dynamodb_table.test"
	kmsKeyResourceName := "aws_kms_key.test"
	kmsKey1Replica1ResourceName := "aws_kms_key.awsalternate1"
	kmsKey2Replica1ResourceName := "aws_kms_key.awsalternate2"
	kmsKey1Replica2ResourceName := "aws_kms_key.awsthird1"
	kmsKey2Replica2ResourceName := "aws_kms_key.awsthird2"
	rName := sdkacctest.RandomWithPrefix(acctest.ResourcePrefix)

	resource.ParallelTest(t, resource.TestCase{
		PreCheck: func() {
			acctest.PreCheck(ctx, t)
			acctest.PreCheckMultipleRegion(t, 3)
		},
		ErrorCheck:               acctest.ErrorCheck(t, names.DynamoDBServiceID),
		ProtoV5ProviderFactories: acctest.ProtoV5FactoriesMultipleRegions(ctx, t, 3), // 3 due to shared test configuration
		CheckDestroy:             testAccCheckTableDestroy(ctx),
		Steps: []resource.TestStep{
			{
				Config: testAccTableConfig_replicaAmazonManagedKey(rName),
				Check: resource.ComposeAggregateTestCheckFunc(
					testAccCheckInitialTableExists(ctx, resourceName, &conf),
					resource.TestCheckResourceAttr(resourceName, "server_side_encryption.0.enabled", acctest.CtTrue),
					resource.TestCheckResourceAttr(resourceName, "server_side_encryption.0.kms_key_arn", ""),
				),
				ConfigStateChecks: []statecheck.StateCheck{
					statecheck.ExpectKnownValue(resourceName, tfjsonpath.New("replica"), knownvalue.SetExact([]knownvalue.Check{
						knownvalue.ObjectPartial(map[string]knownvalue.Check{
							names.AttrKMSKeyARN: knownvalue.StringExact(""),
							"region_name":       knownvalue.StringExact(acctest.AlternateRegion()),
						}),
						knownvalue.ObjectPartial(map[string]knownvalue.Check{
							names.AttrKMSKeyARN: knownvalue.StringExact(""),
							"region_name":       knownvalue.StringExact(acctest.ThirdRegion()),
						}),
					})),
				},
			},
			{
				Config: testAccTableConfig_replicaCMKUpdate(rName, "awsalternate1", "awsthird1"),
				Check: resource.ComposeAggregateTestCheckFunc(
					testAccCheckInitialTableExists(ctx, resourceName, &conf),
					resource.TestCheckResourceAttr(resourceName, "server_side_encryption.0.enabled", acctest.CtTrue),
					resource.TestCheckResourceAttrPair(resourceName, "server_side_encryption.0.kms_key_arn", kmsKeyResourceName, names.AttrARN),
				),
				ConfigStateChecks: []statecheck.StateCheck{
					statecheck.ExpectKnownValue(resourceName, tfjsonpath.New("replica"), knownvalue.SetExact([]knownvalue.Check{
						knownvalue.ObjectPartial(map[string]knownvalue.Check{
							names.AttrKMSKeyARN: knownvalue.NotNull(),
							"region_name":       knownvalue.StringExact(acctest.AlternateRegion()),
						}),
						knownvalue.ObjectPartial(map[string]knownvalue.Check{
							names.AttrKMSKeyARN: knownvalue.NotNull(),
							"region_name":       knownvalue.StringExact(acctest.ThirdRegion()),
						}),
					})),
					statecheck.CompareValuePairs(resourceName, tfjsonpath.New("replica").AtSliceIndex(0).AtMapKey(names.AttrKMSKeyARN), kmsKey1Replica1ResourceName, tfjsonpath.New(names.AttrARN), compare.ValuesSame()),
					statecheck.CompareValuePairs(resourceName, tfjsonpath.New("replica").AtSliceIndex(1).AtMapKey(names.AttrKMSKeyARN), kmsKey1Replica2ResourceName, tfjsonpath.New(names.AttrARN), compare.ValuesSame()),
				},
			},
			{
				Config: testAccTableConfig_replicaCMKUpdate(rName, "awsalternate2", "awsthird2"),
				Check: resource.ComposeAggregateTestCheckFunc(
					testAccCheckInitialTableExists(ctx, resourceName, &conf),
					resource.TestCheckResourceAttr(resourceName, "server_side_encryption.0.enabled", acctest.CtTrue),
					resource.TestCheckResourceAttrPair(resourceName, "server_side_encryption.0.kms_key_arn", kmsKeyResourceName, names.AttrARN),
				),
				ConfigStateChecks: []statecheck.StateCheck{
					statecheck.ExpectKnownValue(resourceName, tfjsonpath.New("replica"), knownvalue.SetExact([]knownvalue.Check{
						knownvalue.ObjectPartial(map[string]knownvalue.Check{
							names.AttrKMSKeyARN: knownvalue.NotNull(),
							"region_name":       knownvalue.StringExact(acctest.AlternateRegion()),
						}),
						knownvalue.ObjectPartial(map[string]knownvalue.Check{
							names.AttrKMSKeyARN: knownvalue.NotNull(),
							"region_name":       knownvalue.StringExact(acctest.ThirdRegion()),
						}),
					})),
					statecheck.CompareValuePairs(resourceName, tfjsonpath.New("replica").AtSliceIndex(0).AtMapKey(names.AttrKMSKeyARN), kmsKey2Replica1ResourceName, tfjsonpath.New(names.AttrARN), compare.ValuesSame()),
					statecheck.CompareValuePairs(resourceName, tfjsonpath.New("replica").AtSliceIndex(1).AtMapKey(names.AttrKMSKeyARN), kmsKey2Replica2ResourceName, tfjsonpath.New(names.AttrARN), compare.ValuesSame()),
				},
			},
		},
	})
}

func TestAccDynamoDBTable_Replica_pitr(t *testing.T) {
	ctx := acctest.Context(t)
	if testing.Short() {
		t.Skip("skipping long-running test in short mode")
	}

	var conf, replica1, replica2, replica3, replica4 awstypes.TableDescription
	resourceName := "aws_dynamodb_table.test"
	rName := sdkacctest.RandomWithPrefix(acctest.ResourcePrefix)

	resource.ParallelTest(t, resource.TestCase{
		PreCheck: func() {
			acctest.PreCheck(ctx, t)
			acctest.PreCheckMultipleRegion(t, 3)
		},
		ErrorCheck:               acctest.ErrorCheck(t, names.DynamoDBServiceID),
		ProtoV5ProviderFactories: acctest.ProtoV5FactoriesMultipleRegions(ctx, t, 3),
		CheckDestroy:             testAccCheckTableDestroy(ctx),
		Steps: []resource.TestStep{
			{
				Config: testAccTableConfig_replicaPITR(rName, false, true, false),
				Check: resource.ComposeAggregateTestCheckFunc(
					testAccCheckInitialTableExists(ctx, resourceName, &conf),
					testAccCheckReplicaExists(ctx, resourceName, acctest.AlternateRegion(), &replica1),
					testAccCheckReplicaExists(ctx, resourceName, acctest.ThirdRegion(), &replica2),
					resource.TestCheckResourceAttr(resourceName, "point_in_time_recovery.#", "1"),
					resource.TestCheckResourceAttr(resourceName, "point_in_time_recovery.0.enabled", acctest.CtFalse),
				),
				ConfigStateChecks: []statecheck.StateCheck{
					statecheck.ExpectKnownValue(resourceName, tfjsonpath.New("replica"), knownvalue.SetExact([]knownvalue.Check{
						knownvalue.ObjectPartial(map[string]knownvalue.Check{
							"point_in_time_recovery": knownvalue.Bool(true),
							"region_name":            knownvalue.StringExact(acctest.AlternateRegion()),
						}),
						knownvalue.ObjectPartial(map[string]knownvalue.Check{
							"point_in_time_recovery": knownvalue.Bool(false),
							"region_name":            knownvalue.StringExact(acctest.ThirdRegion()),
						}),
					})),
				},
			},
			{
				Config: testAccTableConfig_replicaPITR(rName, true, false, true),
				Check: resource.ComposeAggregateTestCheckFunc(
					testAccCheckInitialTableExists(ctx, resourceName, &conf),
					testAccCheckReplicaExists(ctx, resourceName, acctest.AlternateRegion(), &replica3),
					testAccCheckReplicaExists(ctx, resourceName, acctest.ThirdRegion(), &replica4),
					testAccCheckTableNotRecreated(&replica1, &replica3),
					testAccCheckTableNotRecreated(&replica2, &replica4),
					resource.TestCheckResourceAttr(resourceName, "point_in_time_recovery.#", "1"),
					resource.TestCheckResourceAttr(resourceName, "point_in_time_recovery.0.enabled", acctest.CtTrue),
				),
				ConfigStateChecks: []statecheck.StateCheck{
					statecheck.ExpectKnownValue(resourceName, tfjsonpath.New("replica"), knownvalue.SetExact([]knownvalue.Check{
						knownvalue.ObjectPartial(map[string]knownvalue.Check{
							"point_in_time_recovery": knownvalue.Bool(false),
							"region_name":            knownvalue.StringExact(acctest.AlternateRegion()),
						}),
						knownvalue.ObjectPartial(map[string]knownvalue.Check{
							"point_in_time_recovery": knownvalue.Bool(true),
							"region_name":            knownvalue.StringExact(acctest.ThirdRegion()),
						}),
					})),
				},
			},
		},
	})
}

func TestAccDynamoDBTable_Replica_pitrKMS(t *testing.T) {
	ctx := acctest.Context(t)
	if testing.Short() {
		t.Skip("skipping long-running test in short mode")
	}

	var conf, replica1, replica2, replica3, replica4 awstypes.TableDescription
	resourceName := "aws_dynamodb_table.test"
	rName := sdkacctest.RandomWithPrefix(acctest.ResourcePrefix)

	resource.ParallelTest(t, resource.TestCase{
		PreCheck: func() {
			acctest.PreCheck(ctx, t)
			acctest.PreCheckMultipleRegion(t, 3)
		},
		ErrorCheck:               acctest.ErrorCheck(t, names.DynamoDBServiceID),
		ProtoV5ProviderFactories: acctest.ProtoV5FactoriesMultipleRegions(ctx, t, 3), // 3 due to shared test configuration
		CheckDestroy:             testAccCheckTableDestroy(ctx),
		Steps: []resource.TestStep{
			{
				Config: testAccTableConfig_replicaPITRKMS(rName, false, false, false),
				Check: resource.ComposeAggregateTestCheckFunc(
					testAccCheckInitialTableExists(ctx, resourceName, &conf),
					testAccCheckReplicaExists(ctx, resourceName, acctest.AlternateRegion(), &replica1),
					testAccCheckReplicaExists(ctx, resourceName, acctest.ThirdRegion(), &replica2),
					resource.TestCheckResourceAttr(resourceName, "point_in_time_recovery.#", "1"),
					resource.TestCheckResourceAttr(resourceName, "point_in_time_recovery.0.enabled", acctest.CtFalse),
				),
				ConfigStateChecks: []statecheck.StateCheck{
					statecheck.ExpectKnownValue(resourceName, tfjsonpath.New("replica"), knownvalue.SetExact([]knownvalue.Check{
						knownvalue.ObjectPartial(map[string]knownvalue.Check{
							"point_in_time_recovery": knownvalue.Bool(false),
							"region_name":            knownvalue.StringExact(acctest.AlternateRegion()),
						}),
						knownvalue.ObjectPartial(map[string]knownvalue.Check{
							"point_in_time_recovery": knownvalue.Bool(false),
							"region_name":            knownvalue.StringExact(acctest.ThirdRegion()),
						}),
					})),
				},
			},
			{
				Config: testAccTableConfig_replicaPITRKMS(rName, false, true, false),
				Check: resource.ComposeAggregateTestCheckFunc(
					testAccCheckInitialTableExists(ctx, resourceName, &conf),
					testAccCheckReplicaExists(ctx, resourceName, acctest.AlternateRegion(), &replica3),
					testAccCheckReplicaExists(ctx, resourceName, acctest.ThirdRegion(), &replica4),
					testAccCheckTableNotRecreated(&replica1, &replica3),
					testAccCheckTableNotRecreated(&replica2, &replica4),
					resource.TestCheckResourceAttr(resourceName, "point_in_time_recovery.#", "1"),
					resource.TestCheckResourceAttr(resourceName, "point_in_time_recovery.0.enabled", acctest.CtFalse),
				),
				ConfigStateChecks: []statecheck.StateCheck{
					statecheck.ExpectKnownValue(resourceName, tfjsonpath.New("replica"), knownvalue.SetExact([]knownvalue.Check{
						knownvalue.ObjectPartial(map[string]knownvalue.Check{
							"point_in_time_recovery": knownvalue.Bool(true),
							"region_name":            knownvalue.StringExact(acctest.AlternateRegion()),
						}),
						knownvalue.ObjectPartial(map[string]knownvalue.Check{
							"point_in_time_recovery": knownvalue.Bool(false),
							"region_name":            knownvalue.StringExact(acctest.ThirdRegion()),
						}),
					})),
				},
			},
			{
				Config: testAccTableConfig_replicaPITRKMS(rName, false, true, true),
				Check: resource.ComposeAggregateTestCheckFunc(
					testAccCheckInitialTableExists(ctx, resourceName, &conf),
					testAccCheckReplicaExists(ctx, resourceName, acctest.AlternateRegion(), &replica1),
					testAccCheckReplicaExists(ctx, resourceName, acctest.ThirdRegion(), &replica2),
					testAccCheckTableNotRecreated(&replica1, &replica3),
					testAccCheckTableNotRecreated(&replica2, &replica4),
					resource.TestCheckResourceAttr(resourceName, "point_in_time_recovery.#", "1"),
					resource.TestCheckResourceAttr(resourceName, "point_in_time_recovery.0.enabled", acctest.CtFalse),
				),
				ConfigStateChecks: []statecheck.StateCheck{
					statecheck.ExpectKnownValue(resourceName, tfjsonpath.New("replica"), knownvalue.SetExact([]knownvalue.Check{
						knownvalue.ObjectPartial(map[string]knownvalue.Check{
							"point_in_time_recovery": knownvalue.Bool(true),
							"region_name":            knownvalue.StringExact(acctest.AlternateRegion()),
						}),
						knownvalue.ObjectPartial(map[string]knownvalue.Check{
							"point_in_time_recovery": knownvalue.Bool(true),
							"region_name":            knownvalue.StringExact(acctest.ThirdRegion()),
						}),
					})),
				},
			},
			{
				Config: testAccTableConfig_replicaPITRKMS(rName, true, false, true),
				Check: resource.ComposeAggregateTestCheckFunc(
					testAccCheckInitialTableExists(ctx, resourceName, &conf),
					testAccCheckReplicaExists(ctx, resourceName, acctest.AlternateRegion(), &replica3),
					testAccCheckReplicaExists(ctx, resourceName, acctest.ThirdRegion(), &replica4),
					testAccCheckTableNotRecreated(&replica1, &replica3),
					testAccCheckTableNotRecreated(&replica2, &replica4),
					resource.TestCheckResourceAttr(resourceName, "point_in_time_recovery.#", "1"),
					resource.TestCheckResourceAttr(resourceName, "point_in_time_recovery.0.enabled", acctest.CtTrue),
				),
				ConfigStateChecks: []statecheck.StateCheck{
					statecheck.ExpectKnownValue(resourceName, tfjsonpath.New("replica"), knownvalue.SetExact([]knownvalue.Check{
						knownvalue.ObjectPartial(map[string]knownvalue.Check{
							"point_in_time_recovery": knownvalue.Bool(false),
							"region_name":            knownvalue.StringExact(acctest.AlternateRegion()),
						}),
						knownvalue.ObjectPartial(map[string]knownvalue.Check{
							"point_in_time_recovery": knownvalue.Bool(true),
							"region_name":            knownvalue.StringExact(acctest.ThirdRegion()),
						}),
					})),
				},
			},
			{
				Config: testAccTableConfig_replicaPITRKMS(rName, false, false, false),
				Check: resource.ComposeAggregateTestCheckFunc(
					testAccCheckInitialTableExists(ctx, resourceName, &conf),
					testAccCheckReplicaExists(ctx, resourceName, acctest.AlternateRegion(), &replica1),
					testAccCheckReplicaExists(ctx, resourceName, acctest.ThirdRegion(), &replica2),
					testAccCheckTableNotRecreated(&replica1, &replica3),
					testAccCheckTableNotRecreated(&replica2, &replica4),
					resource.TestCheckResourceAttr(resourceName, "point_in_time_recovery.#", "1"),
					resource.TestCheckResourceAttr(resourceName, "point_in_time_recovery.0.enabled", acctest.CtFalse),
				),
				ConfigStateChecks: []statecheck.StateCheck{
					statecheck.ExpectKnownValue(resourceName, tfjsonpath.New("replica"), knownvalue.SetExact([]knownvalue.Check{
						knownvalue.ObjectPartial(map[string]knownvalue.Check{
							"point_in_time_recovery": knownvalue.Bool(false),
							"region_name":            knownvalue.StringExact(acctest.AlternateRegion()),
						}),
						knownvalue.ObjectPartial(map[string]knownvalue.Check{
							"point_in_time_recovery": knownvalue.Bool(false),
							"region_name":            knownvalue.StringExact(acctest.ThirdRegion()),
						}),
					})),
				},
			},
		},
	})
}

func TestAccDynamoDBTable_Replica_tags_updateIsPropagated_oneOfTwo(t *testing.T) {
	ctx := acctest.Context(t)
	if testing.Short() {
		t.Skip("skipping long-running test in short mode")
	}

	var conf awstypes.TableDescription
	resourceName := "aws_dynamodb_table.test"
	rName := sdkacctest.RandomWithPrefix(acctest.ResourcePrefix)

	resource.ParallelTest(t, resource.TestCase{
		PreCheck: func() {
			acctest.PreCheck(ctx, t)
			acctest.PreCheckMultipleRegion(t, 3)
		},
		ErrorCheck:               acctest.ErrorCheck(t, names.DynamoDBServiceID),
		ProtoV5ProviderFactories: acctest.ProtoV5FactoriesMultipleRegions(ctx, t, 3),
		CheckDestroy:             testAccCheckTableDestroy(ctx),
		Steps: []resource.TestStep{
			{
				Config: testAccTableConfig_replicaTags(rName, "benny", "smiles", true, false),
				Check: resource.ComposeAggregateTestCheckFunc(
					testAccCheckInitialTableExists(ctx, resourceName, &conf),
					testAccCheckReplicaTags(ctx, resourceName, acctest.AlternateRegion(), map[string]string{
						"Name":  rName,
						"Pozo":  "Amargo",
						"benny": "smiles",
					}),
					testAccCheckReplicaTags(ctx, resourceName, acctest.ThirdRegion(), map[string]string{}),
				),
				ConfigStateChecks: []statecheck.StateCheck{
					statecheck.ExpectKnownValue(resourceName, tfjsonpath.New("replica"), knownvalue.SetExact([]knownvalue.Check{
						knownvalue.ObjectPartial(map[string]knownvalue.Check{
							"region_name":           knownvalue.StringExact(acctest.AlternateRegion()),
							names.AttrPropagateTags: knownvalue.Bool(true),
						}),
						knownvalue.ObjectPartial(map[string]knownvalue.Check{
							"region_name":           knownvalue.StringExact(acctest.ThirdRegion()),
							names.AttrPropagateTags: knownvalue.Bool(false),
						}),
					})),
				},
			},
			{
				Config: testAccTableConfig_replicaTags(rName, "benny", "frowns", true, false),
				Check: resource.ComposeAggregateTestCheckFunc(
					testAccCheckInitialTableExists(ctx, resourceName, &conf),
					testAccCheckReplicaTags(ctx, resourceName, acctest.AlternateRegion(), map[string]string{
						"Name":  rName,
						"Pozo":  "Amargo",
						"benny": "frowns",
					}),
					testAccCheckReplicaTags(ctx, resourceName, acctest.ThirdRegion(), map[string]string{}),
				),
				ConfigStateChecks: []statecheck.StateCheck{
					statecheck.ExpectKnownValue(resourceName, tfjsonpath.New("replica"), knownvalue.SetExact([]knownvalue.Check{
						knownvalue.ObjectPartial(map[string]knownvalue.Check{
							"region_name":           knownvalue.StringExact(acctest.AlternateRegion()),
							names.AttrPropagateTags: knownvalue.Bool(true),
						}),
						knownvalue.ObjectPartial(map[string]knownvalue.Check{
							"region_name":           knownvalue.StringExact(acctest.ThirdRegion()),
							names.AttrPropagateTags: knownvalue.Bool(false),
						}),
					})),
				},
			},
		},
	})
}

func TestAccDynamoDBTable_Replica_tags_updateIsPropagated_twoOfTwo(t *testing.T) {
	ctx := acctest.Context(t)
	if testing.Short() {
		t.Skip("skipping long-running test in short mode")
	}

	var conf awstypes.TableDescription
	resourceName := "aws_dynamodb_table.test"
	rName := sdkacctest.RandomWithPrefix(acctest.ResourcePrefix)

	resource.ParallelTest(t, resource.TestCase{
		PreCheck: func() {
			acctest.PreCheck(ctx, t)
			acctest.PreCheckMultipleRegion(t, 3)
		},
		ErrorCheck:               acctest.ErrorCheck(t, names.DynamoDBServiceID),
		ProtoV5ProviderFactories: acctest.ProtoV5FactoriesMultipleRegions(ctx, t, 3),
		CheckDestroy:             testAccCheckTableDestroy(ctx),
		Steps: []resource.TestStep{
			{
				Config: testAccTableConfig_replicaTags(rName, "Structure", "Adobe", true, true),
				Check: resource.ComposeAggregateTestCheckFunc(
					testAccCheckInitialTableExists(ctx, resourceName, &conf),
					testAccCheckReplicaTags(ctx, resourceName, acctest.AlternateRegion(), map[string]string{
						"Name":      rName,
						"Pozo":      "Amargo",
						"Structure": "Adobe",
					}),
					testAccCheckReplicaTags(ctx, resourceName, acctest.ThirdRegion(), map[string]string{
						"Name":      rName,
						"Pozo":      "Amargo",
						"Structure": "Adobe",
					}),
				),
				ConfigStateChecks: []statecheck.StateCheck{
					statecheck.ExpectKnownValue(resourceName, tfjsonpath.New("replica"), knownvalue.SetExact([]knownvalue.Check{
						knownvalue.ObjectPartial(map[string]knownvalue.Check{
							"region_name":           knownvalue.StringExact(acctest.AlternateRegion()),
							names.AttrPropagateTags: knownvalue.Bool(true),
						}),
						knownvalue.ObjectPartial(map[string]knownvalue.Check{
							"region_name":           knownvalue.StringExact(acctest.ThirdRegion()),
							names.AttrPropagateTags: knownvalue.Bool(true),
						}),
					})),
				},
			},
			{
				Config: testAccTableConfig_replicaTags(rName, "Structure", "Steel", true, true),
				Check: resource.ComposeAggregateTestCheckFunc(
					testAccCheckInitialTableExists(ctx, resourceName, &conf),
					testAccCheckReplicaTags(ctx, resourceName, acctest.AlternateRegion(), map[string]string{
						"Name":      rName,
						"Pozo":      "Amargo",
						"Structure": "Steel",
					}),
					testAccCheckReplicaTags(ctx, resourceName, acctest.ThirdRegion(), map[string]string{
						"Name":      rName,
						"Pozo":      "Amargo",
						"Structure": "Steel",
					}),
				),
				ConfigStateChecks: []statecheck.StateCheck{
					statecheck.ExpectKnownValue(resourceName, tfjsonpath.New("replica"), knownvalue.SetExact([]knownvalue.Check{
						knownvalue.ObjectPartial(map[string]knownvalue.Check{
							"region_name":           knownvalue.StringExact(acctest.AlternateRegion()),
							names.AttrPropagateTags: knownvalue.Bool(true),
						}),
						knownvalue.ObjectPartial(map[string]knownvalue.Check{
							"region_name":           knownvalue.StringExact(acctest.ThirdRegion()),
							names.AttrPropagateTags: knownvalue.Bool(true),
						}),
					})),
				},
			},
		},
	})
}

func TestAccDynamoDBTable_Replica_tags_propagateToAddedReplica(t *testing.T) {
	ctx := acctest.Context(t)
	if testing.Short() {
		t.Skip("skipping long-running test in short mode")
	}

	var conf awstypes.TableDescription
	resourceName := "aws_dynamodb_table.test"
	rName := sdkacctest.RandomWithPrefix(acctest.ResourcePrefix)

	resource.ParallelTest(t, resource.TestCase{
		PreCheck: func() {
			acctest.PreCheck(ctx, t)
			acctest.PreCheckMultipleRegion(t, 3)
		},
		ErrorCheck:               acctest.ErrorCheck(t, names.DynamoDBServiceID),
		ProtoV5ProviderFactories: acctest.ProtoV5FactoriesMultipleRegions(ctx, t, 3),
		CheckDestroy:             testAccCheckTableDestroy(ctx),
		Steps: []resource.TestStep{
			{
				Config: testAccTableConfig_replicaTagsNext1(rName, acctest.AlternateRegion(), true),
				Check: resource.ComposeAggregateTestCheckFunc(
					testAccCheckInitialTableExists(ctx, resourceName, &conf),
					testAccCheckReplicaTags(ctx, resourceName, acctest.AlternateRegion(), map[string]string{
						"Name": rName,
						"Pozo": "Amargo",
					}),
				),
				ConfigStateChecks: []statecheck.StateCheck{
					statecheck.ExpectKnownValue(resourceName, tfjsonpath.New("replica"), knownvalue.SetExact([]knownvalue.Check{
						knownvalue.ObjectPartial(map[string]knownvalue.Check{
							"region_name":           knownvalue.StringExact(acctest.AlternateRegion()),
							names.AttrPropagateTags: knownvalue.Bool(true),
						}),
					})),
				},
			},
			{
				Config: testAccTableConfig_replicaTagsNext2(rName, acctest.AlternateRegion(), true, acctest.ThirdRegion(), true),
				Check: resource.ComposeAggregateTestCheckFunc(
					testAccCheckInitialTableExists(ctx, resourceName, &conf),
					testAccCheckReplicaTags(ctx, resourceName, acctest.AlternateRegion(), map[string]string{
						"Name": rName,
						"Pozo": "Amargo",
					}),
					testAccCheckReplicaTags(ctx, resourceName, acctest.ThirdRegion(), map[string]string{
						"Name": rName,
						"Pozo": "Amargo",
					}),
				),
				ConfigStateChecks: []statecheck.StateCheck{
					statecheck.ExpectKnownValue(resourceName, tfjsonpath.New("replica"), knownvalue.SetExact([]knownvalue.Check{
						knownvalue.ObjectPartial(map[string]knownvalue.Check{
							"region_name":           knownvalue.StringExact(acctest.AlternateRegion()),
							names.AttrPropagateTags: knownvalue.Bool(true),
						}),
						knownvalue.ObjectPartial(map[string]knownvalue.Check{
							"region_name":           knownvalue.StringExact(acctest.ThirdRegion()),
							names.AttrPropagateTags: knownvalue.Bool(true),
						}),
					})),
				},
			},
		},
	})
}

func TestAccDynamoDBTable_Replica_tags_notPropagatedToAddedReplica(t *testing.T) {
	ctx := acctest.Context(t)
	if testing.Short() {
		t.Skip("skipping long-running test in short mode")
	}

	var conf awstypes.TableDescription
	resourceName := "aws_dynamodb_table.test"
	rName := sdkacctest.RandomWithPrefix(acctest.ResourcePrefix)

	resource.ParallelTest(t, resource.TestCase{
		PreCheck: func() {
			acctest.PreCheck(ctx, t)
			acctest.PreCheckMultipleRegion(t, 3)
		},
		ErrorCheck:               acctest.ErrorCheck(t, names.DynamoDBServiceID),
		ProtoV5ProviderFactories: acctest.ProtoV5FactoriesMultipleRegions(ctx, t, 3),
		CheckDestroy:             testAccCheckTableDestroy(ctx),
		Steps: []resource.TestStep{
			{
				Config: testAccTableConfig_replicaTagsNext1(rName, acctest.AlternateRegion(), true),
				Check: resource.ComposeAggregateTestCheckFunc(
					testAccCheckInitialTableExists(ctx, resourceName, &conf),
					testAccCheckReplicaTags(ctx, resourceName, acctest.AlternateRegion(), map[string]string{
						"Name": rName,
						"Pozo": "Amargo",
					}),
				),
				ConfigStateChecks: []statecheck.StateCheck{
					statecheck.ExpectKnownValue(resourceName, tfjsonpath.New("replica"), knownvalue.SetExact([]knownvalue.Check{
						knownvalue.ObjectPartial(map[string]knownvalue.Check{
							"region_name":           knownvalue.StringExact(acctest.AlternateRegion()),
							names.AttrPropagateTags: knownvalue.Bool(true),
						}),
					})),
				},
			},
			{
				Config: testAccTableConfig_replicaTagsNext2(rName, acctest.AlternateRegion(), true, acctest.ThirdRegion(), false),
				Check: resource.ComposeAggregateTestCheckFunc(
					testAccCheckInitialTableExists(ctx, resourceName, &conf),
					testAccCheckReplicaTags(ctx, resourceName, acctest.AlternateRegion(), map[string]string{
						"Name": rName,
						"Pozo": "Amargo",
					}),
					testAccCheckReplicaTags(ctx, resourceName, acctest.ThirdRegion(), map[string]string{}),
				),
				ConfigStateChecks: []statecheck.StateCheck{
					statecheck.ExpectKnownValue(resourceName, tfjsonpath.New("replica"), knownvalue.SetExact([]knownvalue.Check{
						knownvalue.ObjectPartial(map[string]knownvalue.Check{
							"region_name":           knownvalue.StringExact(acctest.AlternateRegion()),
							names.AttrPropagateTags: knownvalue.Bool(true),
						}),
						knownvalue.ObjectPartial(map[string]knownvalue.Check{
							"region_name":           knownvalue.StringExact(acctest.ThirdRegion()),
							names.AttrPropagateTags: knownvalue.Bool(false),
						}),
					})),
				},
			},
		},
	})
}

func TestAccDynamoDBTable_Replica_tags_nonPropagatedTagsAreUnmanaged(t *testing.T) {
	ctx := acctest.Context(t)
	if testing.Short() {
		t.Skip("skipping long-running test in short mode")
	}

	var conf awstypes.TableDescription
	resourceName := "aws_dynamodb_table.test"
	rName := sdkacctest.RandomWithPrefix(acctest.ResourcePrefix)

	resource.ParallelTest(t, resource.TestCase{
		PreCheck: func() {
			acctest.PreCheck(ctx, t)
			acctest.PreCheckMultipleRegion(t, 3)
		},
		ErrorCheck:               acctest.ErrorCheck(t, names.DynamoDBServiceID),
		ProtoV5ProviderFactories: acctest.ProtoV5FactoriesMultipleRegions(ctx, t, 3),
		CheckDestroy:             testAccCheckTableDestroy(ctx),
		Steps: []resource.TestStep{
			{
				Config: testAccTableConfig_replicaTags(rName, "Structure", "Adobe", true, true),
				Check: resource.ComposeAggregateTestCheckFunc(
					testAccCheckInitialTableExists(ctx, resourceName, &conf),
					testAccCheckReplicaTags(ctx, resourceName, acctest.AlternateRegion(), map[string]string{
						"Name":      rName,
						"Pozo":      "Amargo",
						"Structure": "Adobe",
					}),
					testAccCheckReplicaTags(ctx, resourceName, acctest.ThirdRegion(), map[string]string{
						"Name":      rName,
						"Pozo":      "Amargo",
						"Structure": "Adobe",
					}),
				),
				ConfigStateChecks: []statecheck.StateCheck{
					statecheck.ExpectKnownValue(resourceName, tfjsonpath.New("replica"), knownvalue.SetExact([]knownvalue.Check{
						knownvalue.ObjectPartial(map[string]knownvalue.Check{
							"region_name":           knownvalue.StringExact(acctest.AlternateRegion()),
							names.AttrPropagateTags: knownvalue.Bool(true),
						}),
						knownvalue.ObjectPartial(map[string]knownvalue.Check{
							"region_name":           knownvalue.StringExact(acctest.ThirdRegion()),
							names.AttrPropagateTags: knownvalue.Bool(true),
						}),
					})),
				},
			},
			{
				Config: testAccTableConfig_replicaTags(rName, "Structure", "Steel", true, false),
				Check: resource.ComposeAggregateTestCheckFunc(
					testAccCheckInitialTableExists(ctx, resourceName, &conf),
					testAccCheckReplicaTags(ctx, resourceName, acctest.AlternateRegion(), map[string]string{
						"Name":      rName,
						"Pozo":      "Amargo",
						"Structure": "Steel",
					}),
					testAccCheckReplicaTags(ctx, resourceName, acctest.ThirdRegion(), map[string]string{
						"Name":      rName,
						"Pozo":      "Amargo",
						"Structure": "Adobe",
					}),
				),
				ConfigStateChecks: []statecheck.StateCheck{
					statecheck.ExpectKnownValue(resourceName, tfjsonpath.New("replica"), knownvalue.SetExact([]knownvalue.Check{
						knownvalue.ObjectPartial(map[string]knownvalue.Check{
							"region_name":           knownvalue.StringExact(acctest.AlternateRegion()),
							names.AttrPropagateTags: knownvalue.Bool(true),
						}),
						knownvalue.ObjectPartial(map[string]knownvalue.Check{
							"region_name":           knownvalue.StringExact(acctest.ThirdRegion()),
							names.AttrPropagateTags: knownvalue.Bool(false),
						}),
					})),
				},
			},
		},
	})
}

func TestAccDynamoDBTable_Replica_tagsUpdate(t *testing.T) {
	ctx := acctest.Context(t)
	if testing.Short() {
		t.Skip("skipping long-running test in short mode")
	}

	var conf awstypes.TableDescription
	resourceName := "aws_dynamodb_table.test"
	rName := sdkacctest.RandomWithPrefix(acctest.ResourcePrefix)

	resource.ParallelTest(t, resource.TestCase{
		PreCheck: func() {
			acctest.PreCheck(ctx, t)
			acctest.PreCheckMultipleRegion(t, 3)
		},
		ErrorCheck:               acctest.ErrorCheck(t, names.DynamoDBServiceID),
		ProtoV5ProviderFactories: acctest.ProtoV5FactoriesMultipleRegions(ctx, t, 3),
		CheckDestroy:             testAccCheckTableDestroy(ctx),
		Steps: []resource.TestStep{
			{
				Config: testAccTableConfig_replicaTagsUpdate1(rName, acctest.AlternateRegion()),
				Check: resource.ComposeAggregateTestCheckFunc(
					testAccCheckInitialTableExists(ctx, resourceName, &conf),
					testAccCheckReplicaTags(ctx, resourceName, acctest.AlternateRegion(), map[string]string{
						"Name": rName,
						"Pozo": "Amargo",
					}),
					resource.TestCheckResourceAttr(resourceName, "replica.#", "1"),
					resource.TestCheckTypeSetElemNestedAttrs(resourceName, "replica.*", map[string]string{
						"region_name":           acctest.AlternateRegion(),
						names.AttrPropagateTags: acctest.CtTrue,
					}),
				),
			},
			{
				Config: testAccTableConfig_replicaTagsUpdate2(rName, acctest.AlternateRegion()),
				Check: resource.ComposeAggregateTestCheckFunc(
					testAccCheckInitialTableExists(ctx, resourceName, &conf),
					testAccCheckReplicaTags(ctx, resourceName, acctest.AlternateRegion(), map[string]string{
						"Name":   rName,
						"Pozo":   "Amargo",
						"tyDi":   "Lullaby",
						"Thrill": "Seekers",
					}),
					resource.TestCheckResourceAttr(resourceName, "replica.#", "1"),
					resource.TestCheckTypeSetElemNestedAttrs(resourceName, "replica.*", map[string]string{
						"region_name":           acctest.AlternateRegion(),
						names.AttrPropagateTags: acctest.CtTrue,
					}),
				),
			},
			{
				Config: testAccTableConfig_replicaTagsUpdate3(rName, acctest.AlternateRegion(), acctest.ThirdRegion()),
				Check: resource.ComposeAggregateTestCheckFunc(
					testAccCheckInitialTableExists(ctx, resourceName, &conf),
					testAccCheckReplicaTags(ctx, resourceName, acctest.AlternateRegion(), map[string]string{
						"Name":   rName,
						"Pozo":   "Amargo",
						"tyDi":   "Lullaby",
						"Thrill": "Seekers",
					}),
					testAccCheckReplicaTags(ctx, resourceName, acctest.ThirdRegion(), map[string]string{
						"Name":   rName,
						"Pozo":   "Amargo",
						"tyDi":   "Lullaby",
						"Thrill": "Seekers",
					}),
					resource.TestCheckResourceAttr(resourceName, "replica.#", "2"),
					resource.TestCheckTypeSetElemNestedAttrs(resourceName, "replica.*", map[string]string{
						"region_name":           acctest.AlternateRegion(),
						names.AttrPropagateTags: acctest.CtTrue,
					}),
					resource.TestCheckTypeSetElemNestedAttrs(resourceName, "replica.*", map[string]string{
						"region_name":           acctest.ThirdRegion(),
						names.AttrPropagateTags: acctest.CtTrue,
					}),
				),
			},
			{
				Config: testAccTableConfig_replicaTagsUpdate4(rName, acctest.AlternateRegion(), acctest.ThirdRegion()),
				Check: resource.ComposeAggregateTestCheckFunc(
					testAccCheckInitialTableExists(ctx, resourceName, &conf),
					testAccCheckReplicaTags(ctx, resourceName, acctest.AlternateRegion(), map[string]string{
						"Name":    rName,
						"Pozo":    "Amargo",
						"tyDi":    "Lullaby",
						"Thrill":  "Seekers",
						"Tristan": "Joe",
						"Humming": "bird",
					}),
					testAccCheckReplicaTags(ctx, resourceName, acctest.ThirdRegion(), map[string]string{
						"Name":    rName,
						"Pozo":    "Amargo",
						"tyDi":    "Lullaby",
						"Thrill":  "Seekers",
						"Tristan": "Joe",
						"Humming": "bird",
					}),
					resource.TestCheckResourceAttr(resourceName, "replica.#", "2"),
					resource.TestCheckTypeSetElemNestedAttrs(resourceName, "replica.*", map[string]string{
						"region_name":           acctest.AlternateRegion(),
						names.AttrPropagateTags: acctest.CtTrue,
					}),
					resource.TestCheckTypeSetElemNestedAttrs(resourceName, "replica.*", map[string]string{
						"region_name":           acctest.ThirdRegion(),
						names.AttrPropagateTags: acctest.CtTrue,
					}),
				),
			},
			{
				Config: testAccTableConfig_replicaTagsUpdate5(rName, acctest.AlternateRegion(), acctest.ThirdRegion()),
				Check: resource.ComposeAggregateTestCheckFunc(
					testAccCheckInitialTableExists(ctx, resourceName, &conf),
					testAccCheckReplicaTags(ctx, resourceName, acctest.AlternateRegion(), map[string]string{
						"Name": rName,
					}),
					testAccCheckReplicaTags(ctx, resourceName, acctest.ThirdRegion(), map[string]string{
						"Name": rName,
					}),
					resource.TestCheckResourceAttr(resourceName, "replica.#", "2"),
					resource.TestCheckTypeSetElemNestedAttrs(resourceName, "replica.*", map[string]string{
						"region_name":           acctest.AlternateRegion(),
						names.AttrPropagateTags: acctest.CtTrue,
					}),
					resource.TestCheckTypeSetElemNestedAttrs(resourceName, "replica.*", map[string]string{
						"region_name":           acctest.ThirdRegion(),
						names.AttrPropagateTags: acctest.CtTrue,
					}),
				),
			},
		},
	})
}

func TestAccDynamoDBTable_Replica_MRSC_Create(t *testing.T) {
	ctx := acctest.Context(t)
	if testing.Short() {
		t.Skip("skipping long-running test in short mode")
	}

	var conf, replica1, replica2 awstypes.TableDescription
	resourceName := "aws_dynamodb_table.test_mrsc"
	rName := sdkacctest.RandomWithPrefix(acctest.ResourcePrefix)

	resource.Test(t, resource.TestCase{
		PreCheck: func() {
			acctest.PreCheck(ctx, t)
			acctest.PreCheckMultipleRegion(t, 3)
		},
		ErrorCheck:               acctest.ErrorCheck(t, names.DynamoDBServiceID),
		ProtoV5ProviderFactories: acctest.ProtoV5FactoriesMultipleRegions(ctx, t, 3), // 3 due to shared test configuration
		CheckDestroy:             testAccCheckTableDestroy(ctx),
		Steps: []resource.TestStep{
			{
				Config: testAccTableConfig_MRSC_replica(rName),
				Check: resource.ComposeAggregateTestCheckFunc(
					testAccCheckInitialTableExists(ctx, resourceName, &conf),
					testAccCheckReplicaExists(ctx, resourceName, acctest.AlternateRegion(), &replica1),
					testAccCheckReplicaExists(ctx, resourceName, acctest.ThirdRegion(), &replica2),
				),
				ConfigStateChecks: []statecheck.StateCheck{
					statecheck.ExpectKnownValue(resourceName, tfjsonpath.New("replica"), knownvalue.SetExact([]knownvalue.Check{
						knownvalue.ObjectPartial(map[string]knownvalue.Check{
							"region_name":      knownvalue.StringExact(acctest.AlternateRegion()),
							"consistency_mode": knownvalue.StringExact((string(awstypes.MultiRegionConsistencyStrong))),
						}),
						knownvalue.ObjectPartial(map[string]knownvalue.Check{
							"region_name":      knownvalue.StringExact(acctest.ThirdRegion()),
							"consistency_mode": knownvalue.StringExact((string(awstypes.MultiRegionConsistencyStrong))),
						}),
					})),
				},
			},
		},
	})
}

func TestAccDynamoDBTable_Replica_MRSC_doubleAddCMK(t *testing.T) {
	ctx := acctest.Context(t)
	if testing.Short() {
		t.Skip("skipping long-running test in short mode")
	}

	var conf awstypes.TableDescription
	resourceName := "aws_dynamodb_table.test"
	kmsKeyResourceName := "aws_kms_key.test"
	kmsKey1Replica1ResourceName := "aws_kms_key.awsalternate1"
	kmsKey2Replica1ResourceName := "aws_kms_key.awsalternate2"
	kmsKey1Replica2ResourceName := "aws_kms_key.awsthird1"
	kmsKey2Replica2ResourceName := "aws_kms_key.awsthird2"
	rName := sdkacctest.RandomWithPrefix(acctest.ResourcePrefix)

	resource.ParallelTest(t, resource.TestCase{
		PreCheck: func() {
			acctest.PreCheck(ctx, t)
			acctest.PreCheckMultipleRegion(t, 3)
		},
		ErrorCheck:               acctest.ErrorCheck(t, names.DynamoDBServiceID),
		ProtoV5ProviderFactories: acctest.ProtoV5FactoriesMultipleRegions(ctx, t, 3), // 3 due to shared test configuration
		CheckDestroy:             testAccCheckTableDestroy(ctx),
		Steps: []resource.TestStep{
			{
				Config: testAccTableConfig_replica_MRSC_AmazonManagedKey(rName),
				Check: resource.ComposeAggregateTestCheckFunc(
					testAccCheckInitialTableExists(ctx, resourceName, &conf),
					resource.TestCheckResourceAttr(resourceName, "server_side_encryption.0.enabled", acctest.CtTrue),
					resource.TestCheckResourceAttr(resourceName, "server_side_encryption.0.kms_key_arn", ""),
				),
				ConfigStateChecks: []statecheck.StateCheck{
					statecheck.ExpectKnownValue(resourceName, tfjsonpath.New("replica"), knownvalue.SetExact([]knownvalue.Check{
						knownvalue.ObjectPartial(map[string]knownvalue.Check{
							names.AttrKMSKeyARN: knownvalue.StringExact(""),
							"region_name":       knownvalue.StringExact(acctest.AlternateRegion()),
						}),
						knownvalue.ObjectPartial(map[string]knownvalue.Check{
							names.AttrKMSKeyARN: knownvalue.StringExact(""),
							"region_name":       knownvalue.StringExact(acctest.ThirdRegion()),
						}),
					})),
				},
			},
			{
				Config: testAccTableConfig_replica_MRSC_CMKUpdate(rName, "awsalternate1", "awsthird1"),
				Check: resource.ComposeAggregateTestCheckFunc(
					testAccCheckInitialTableExists(ctx, resourceName, &conf),
					resource.TestCheckResourceAttr(resourceName, "server_side_encryption.0.enabled", acctest.CtTrue),
					resource.TestCheckResourceAttrPair(resourceName, "server_side_encryption.0.kms_key_arn", kmsKeyResourceName, names.AttrARN),
				),
				ConfigStateChecks: []statecheck.StateCheck{
					statecheck.ExpectKnownValue(resourceName, tfjsonpath.New("replica"), knownvalue.SetExact([]knownvalue.Check{
						knownvalue.ObjectPartial(map[string]knownvalue.Check{
							names.AttrKMSKeyARN: knownvalue.NotNull(),
							"region_name":       knownvalue.StringExact(acctest.AlternateRegion()),
						}),
						knownvalue.ObjectPartial(map[string]knownvalue.Check{
							names.AttrKMSKeyARN: knownvalue.NotNull(),
							"region_name":       knownvalue.StringExact(acctest.ThirdRegion()),
						}),
					})),
					statecheck.CompareValuePairs(resourceName, tfjsonpath.New("replica").AtSliceIndex(0).AtMapKey(names.AttrKMSKeyARN), kmsKey1Replica1ResourceName, tfjsonpath.New(names.AttrARN), compare.ValuesSame()),
					statecheck.CompareValuePairs(resourceName, tfjsonpath.New("replica").AtSliceIndex(1).AtMapKey(names.AttrKMSKeyARN), kmsKey1Replica2ResourceName, tfjsonpath.New(names.AttrARN), compare.ValuesSame()),
				},
			},
			{
				Config: testAccTableConfig_replica_MRSC_CMKUpdate(rName, "awsalternate2", "awsthird2"),
				Check: resource.ComposeAggregateTestCheckFunc(
					testAccCheckInitialTableExists(ctx, resourceName, &conf),
					resource.TestCheckResourceAttr(resourceName, "server_side_encryption.0.enabled", acctest.CtTrue),
					resource.TestCheckResourceAttrPair(resourceName, "server_side_encryption.0.kms_key_arn", kmsKeyResourceName, names.AttrARN),
				),
				ConfigStateChecks: []statecheck.StateCheck{
					statecheck.ExpectKnownValue(resourceName, tfjsonpath.New("replica"), knownvalue.SetExact([]knownvalue.Check{
						knownvalue.ObjectPartial(map[string]knownvalue.Check{
							names.AttrKMSKeyARN: knownvalue.NotNull(),
							"region_name":       knownvalue.StringExact(acctest.AlternateRegion()),
						}),
						knownvalue.ObjectPartial(map[string]knownvalue.Check{
							names.AttrKMSKeyARN: knownvalue.NotNull(),
							"region_name":       knownvalue.StringExact(acctest.ThirdRegion()),
						}),
					})),
					statecheck.CompareValuePairs(resourceName, tfjsonpath.New("replica").AtSliceIndex(0).AtMapKey(names.AttrKMSKeyARN), kmsKey2Replica1ResourceName, tfjsonpath.New(names.AttrARN), compare.ValuesSame()),
					statecheck.CompareValuePairs(resourceName, tfjsonpath.New("replica").AtSliceIndex(1).AtMapKey(names.AttrKMSKeyARN), kmsKey2Replica2ResourceName, tfjsonpath.New(names.AttrARN), compare.ValuesSame()),
				},
			},
		},
	})
}

func TestAccDynamoDBTable_Replica_MRSC_pitr(t *testing.T) {
	ctx := acctest.Context(t)
	if testing.Short() {
		t.Skip("skipping long-running test in short mode")
	}

	var conf, replica1, replica2, replica3, replica4 awstypes.TableDescription
	resourceName := "aws_dynamodb_table.test"
	rName := sdkacctest.RandomWithPrefix(acctest.ResourcePrefix)

	resource.Test(t, resource.TestCase{
		PreCheck: func() {
			acctest.PreCheck(ctx, t)
			acctest.PreCheckMultipleRegion(t, 3)
		},
		ErrorCheck:               acctest.ErrorCheck(t, names.DynamoDBServiceID),
		ProtoV5ProviderFactories: acctest.ProtoV5FactoriesMultipleRegions(ctx, t, 3),
		CheckDestroy:             testAccCheckTableDestroy(ctx),
		Steps: []resource.TestStep{
			{
				Config: testAccTableConfig_replica_MRSC_PITR(rName, false, true, false),
				Check: resource.ComposeAggregateTestCheckFunc(
					testAccCheckInitialTableExists(ctx, resourceName, &conf),
					testAccCheckReplicaExists(ctx, resourceName, acctest.AlternateRegion(), &replica1),
					testAccCheckReplicaExists(ctx, resourceName, acctest.ThirdRegion(), &replica2),
					resource.TestCheckResourceAttr(resourceName, "point_in_time_recovery.#", "1"),
					resource.TestCheckResourceAttr(resourceName, "point_in_time_recovery.0.enabled", acctest.CtFalse),
				),
				ConfigStateChecks: []statecheck.StateCheck{
					statecheck.ExpectKnownValue(resourceName, tfjsonpath.New("replica"), knownvalue.SetExact([]knownvalue.Check{
						knownvalue.ObjectPartial(map[string]knownvalue.Check{
							"point_in_time_recovery": knownvalue.Bool(true),
							"region_name":            knownvalue.StringExact(acctest.AlternateRegion()),
						}),
						knownvalue.ObjectPartial(map[string]knownvalue.Check{
							"point_in_time_recovery": knownvalue.Bool(false),
							"region_name":            knownvalue.StringExact(acctest.ThirdRegion()),
						}),
					})),
				},
			},
			{
				Config: testAccTableConfig_replica_MRSC_PITR(rName, true, false, true),
				Check: resource.ComposeAggregateTestCheckFunc(
					testAccCheckInitialTableExists(ctx, resourceName, &conf),
					testAccCheckReplicaExists(ctx, resourceName, acctest.AlternateRegion(), &replica3),
					testAccCheckReplicaExists(ctx, resourceName, acctest.ThirdRegion(), &replica4),
					testAccCheckTableNotRecreated(&replica1, &replica3),
					testAccCheckTableNotRecreated(&replica2, &replica4),
					resource.TestCheckResourceAttr(resourceName, "point_in_time_recovery.#", "1"),
					resource.TestCheckResourceAttr(resourceName, "point_in_time_recovery.0.enabled", acctest.CtTrue),
				),
				ConfigStateChecks: []statecheck.StateCheck{
					statecheck.ExpectKnownValue(resourceName, tfjsonpath.New("replica"), knownvalue.SetExact([]knownvalue.Check{
						knownvalue.ObjectPartial(map[string]knownvalue.Check{
							"point_in_time_recovery": knownvalue.Bool(false),
							"region_name":            knownvalue.StringExact(acctest.AlternateRegion()),
						}),
						knownvalue.ObjectPartial(map[string]knownvalue.Check{
							"point_in_time_recovery": knownvalue.Bool(true),
							"region_name":            knownvalue.StringExact(acctest.ThirdRegion()),
						}),
					})),
				},
			},
		},
	})
}

func TestAccDynamoDBTable_Replica_MRSC_pitrKMS(t *testing.T) {
	ctx := acctest.Context(t)
	if testing.Short() {
		t.Skip("skipping long-running test in short mode")
	}

	var conf, replica1, replica2, replica3, replica4 awstypes.TableDescription
	resourceName := "aws_dynamodb_table.test"
	rName := sdkacctest.RandomWithPrefix(acctest.ResourcePrefix)

	resource.ParallelTest(t, resource.TestCase{
		PreCheck: func() {
			acctest.PreCheck(ctx, t)
			acctest.PreCheckMultipleRegion(t, 3)
		},
		ErrorCheck:               acctest.ErrorCheck(t, names.DynamoDBServiceID),
		ProtoV5ProviderFactories: acctest.ProtoV5FactoriesMultipleRegions(ctx, t, 3), // 3 due to shared test configuration
		CheckDestroy:             testAccCheckTableDestroy(ctx),
		Steps: []resource.TestStep{
			{
				Config: testAccTableConfig_replica_MRSC_PITRKMS(rName, false, false, false),
				Check: resource.ComposeAggregateTestCheckFunc(
					testAccCheckInitialTableExists(ctx, resourceName, &conf),
					testAccCheckReplicaExists(ctx, resourceName, acctest.AlternateRegion(), &replica1),
					testAccCheckReplicaExists(ctx, resourceName, acctest.ThirdRegion(), &replica2),
					resource.TestCheckResourceAttr(resourceName, "point_in_time_recovery.#", "1"),
					resource.TestCheckResourceAttr(resourceName, "point_in_time_recovery.0.enabled", acctest.CtFalse),
				),
				ConfigStateChecks: []statecheck.StateCheck{
					statecheck.ExpectKnownValue(resourceName, tfjsonpath.New("replica"), knownvalue.SetExact([]knownvalue.Check{
						knownvalue.ObjectPartial(map[string]knownvalue.Check{
							"point_in_time_recovery": knownvalue.Bool(false),
							"region_name":            knownvalue.StringExact(acctest.AlternateRegion()),
						}),
						knownvalue.ObjectPartial(map[string]knownvalue.Check{
							"point_in_time_recovery": knownvalue.Bool(false),
							"region_name":            knownvalue.StringExact(acctest.ThirdRegion()),
						}),
					})),
				},
			},
			{
				Config: testAccTableConfig_replica_MRSC_PITRKMS(rName, false, true, false),
				Check: resource.ComposeAggregateTestCheckFunc(
					testAccCheckInitialTableExists(ctx, resourceName, &conf),
					testAccCheckReplicaExists(ctx, resourceName, acctest.AlternateRegion(), &replica3),
					testAccCheckReplicaExists(ctx, resourceName, acctest.ThirdRegion(), &replica4),
					testAccCheckTableNotRecreated(&replica1, &replica3),
					testAccCheckTableNotRecreated(&replica2, &replica4),
					resource.TestCheckResourceAttr(resourceName, "point_in_time_recovery.#", "1"),
					resource.TestCheckResourceAttr(resourceName, "point_in_time_recovery.0.enabled", acctest.CtFalse),
				),
				ConfigStateChecks: []statecheck.StateCheck{
					statecheck.ExpectKnownValue(resourceName, tfjsonpath.New("replica"), knownvalue.SetExact([]knownvalue.Check{
						knownvalue.ObjectPartial(map[string]knownvalue.Check{
							"point_in_time_recovery": knownvalue.Bool(true),
							"region_name":            knownvalue.StringExact(acctest.AlternateRegion()),
						}),
						knownvalue.ObjectPartial(map[string]knownvalue.Check{
							"point_in_time_recovery": knownvalue.Bool(false),
							"region_name":            knownvalue.StringExact(acctest.ThirdRegion()),
						}),
					})),
				},
			},
			{
				Config: testAccTableConfig_replica_MRSC_PITRKMS(rName, false, true, true),
				Check: resource.ComposeAggregateTestCheckFunc(
					testAccCheckInitialTableExists(ctx, resourceName, &conf),
					testAccCheckReplicaExists(ctx, resourceName, acctest.AlternateRegion(), &replica1),
					testAccCheckReplicaExists(ctx, resourceName, acctest.ThirdRegion(), &replica2),
					testAccCheckTableNotRecreated(&replica1, &replica3),
					testAccCheckTableNotRecreated(&replica2, &replica4),
					resource.TestCheckResourceAttr(resourceName, "point_in_time_recovery.#", "1"),
					resource.TestCheckResourceAttr(resourceName, "point_in_time_recovery.0.enabled", acctest.CtFalse),
				),
				ConfigStateChecks: []statecheck.StateCheck{
					statecheck.ExpectKnownValue(resourceName, tfjsonpath.New("replica"), knownvalue.SetExact([]knownvalue.Check{
						knownvalue.ObjectPartial(map[string]knownvalue.Check{
							"point_in_time_recovery": knownvalue.Bool(true),
							"region_name":            knownvalue.StringExact(acctest.AlternateRegion()),
						}),
						knownvalue.ObjectPartial(map[string]knownvalue.Check{
							"point_in_time_recovery": knownvalue.Bool(true),
							"region_name":            knownvalue.StringExact(acctest.ThirdRegion()),
						}),
					})),
				},
			},
			{
				Config: testAccTableConfig_replica_MRSC_PITRKMS(rName, true, false, true),
				Check: resource.ComposeAggregateTestCheckFunc(
					testAccCheckInitialTableExists(ctx, resourceName, &conf),
					testAccCheckReplicaExists(ctx, resourceName, acctest.AlternateRegion(), &replica3),
					testAccCheckReplicaExists(ctx, resourceName, acctest.ThirdRegion(), &replica4),
					testAccCheckTableNotRecreated(&replica1, &replica3),
					testAccCheckTableNotRecreated(&replica2, &replica4),
					resource.TestCheckResourceAttr(resourceName, "point_in_time_recovery.#", "1"),
					resource.TestCheckResourceAttr(resourceName, "point_in_time_recovery.0.enabled", acctest.CtTrue),
				),
				ConfigStateChecks: []statecheck.StateCheck{
					statecheck.ExpectKnownValue(resourceName, tfjsonpath.New("replica"), knownvalue.SetExact([]knownvalue.Check{
						knownvalue.ObjectPartial(map[string]knownvalue.Check{
							"point_in_time_recovery": knownvalue.Bool(false),
							"region_name":            knownvalue.StringExact(acctest.AlternateRegion()),
						}),
						knownvalue.ObjectPartial(map[string]knownvalue.Check{
							"point_in_time_recovery": knownvalue.Bool(true),
							"region_name":            knownvalue.StringExact(acctest.ThirdRegion()),
						}),
					})),
				},
			},
			{
				Config: testAccTableConfig_replica_MRSC_PITRKMS(rName, false, false, false),
				Check: resource.ComposeAggregateTestCheckFunc(
					testAccCheckInitialTableExists(ctx, resourceName, &conf),
					testAccCheckReplicaExists(ctx, resourceName, acctest.AlternateRegion(), &replica1),
					testAccCheckReplicaExists(ctx, resourceName, acctest.ThirdRegion(), &replica2),
					testAccCheckTableNotRecreated(&replica1, &replica3),
					testAccCheckTableNotRecreated(&replica2, &replica4),
					resource.TestCheckResourceAttr(resourceName, "point_in_time_recovery.#", "1"),
					resource.TestCheckResourceAttr(resourceName, "point_in_time_recovery.0.enabled", acctest.CtFalse),
				),
				ConfigStateChecks: []statecheck.StateCheck{
					statecheck.ExpectKnownValue(resourceName, tfjsonpath.New("replica"), knownvalue.SetExact([]knownvalue.Check{
						knownvalue.ObjectPartial(map[string]knownvalue.Check{
							"point_in_time_recovery": knownvalue.Bool(false),
							"region_name":            knownvalue.StringExact(acctest.AlternateRegion()),
						}),
						knownvalue.ObjectPartial(map[string]knownvalue.Check{
							"point_in_time_recovery": knownvalue.Bool(false),
							"region_name":            knownvalue.StringExact(acctest.ThirdRegion()),
						}),
					})),
				},
			},
		},
	})
}

func TestAccDynamoDBTable_Replica_MRSC_tags_updateIsPropagated_oneOfTwo(t *testing.T) {
	ctx := acctest.Context(t)
	if testing.Short() {
		t.Skip("skipping long-running test in short mode")
	}

	var conf awstypes.TableDescription
	resourceName := "aws_dynamodb_table.test"
	rName := sdkacctest.RandomWithPrefix(acctest.ResourcePrefix)

	resource.Test(t, resource.TestCase{
		PreCheck: func() {
			acctest.PreCheck(ctx, t)
			acctest.PreCheckMultipleRegion(t, 3)
		},
		ErrorCheck:               acctest.ErrorCheck(t, names.DynamoDBServiceID),
		ProtoV5ProviderFactories: acctest.ProtoV5FactoriesMultipleRegions(ctx, t, 3),
		CheckDestroy:             testAccCheckTableDestroy(ctx),
		Steps: []resource.TestStep{
			{
				Config: testAccTableConfig_replica_MRSC_Tags(rName, "benny", "smiles", true, false),
				Check: resource.ComposeAggregateTestCheckFunc(
					testAccCheckInitialTableExists(ctx, resourceName, &conf),
					testAccCheckReplicaTags(ctx, resourceName, acctest.AlternateRegion(), map[string]string{
						"Name":  rName,
						"Pozo":  "Amargo",
						"benny": "smiles",
					}),
					testAccCheckReplicaTags(ctx, resourceName, acctest.ThirdRegion(), map[string]string{}),
				),
				ConfigStateChecks: []statecheck.StateCheck{
					statecheck.ExpectKnownValue(resourceName, tfjsonpath.New("replica"), knownvalue.SetExact([]knownvalue.Check{
						knownvalue.ObjectPartial(map[string]knownvalue.Check{
							"region_name":           knownvalue.StringExact(acctest.AlternateRegion()),
							names.AttrPropagateTags: knownvalue.Bool(true),
						}),
						knownvalue.ObjectPartial(map[string]knownvalue.Check{
							"region_name":           knownvalue.StringExact(acctest.ThirdRegion()),
							names.AttrPropagateTags: knownvalue.Bool(false),
						}),
					})),
				},
			},
			{
				Config: testAccTableConfig_replica_MRSC_Tags(rName, "benny", "frowns", true, false),
				Check: resource.ComposeAggregateTestCheckFunc(
					testAccCheckInitialTableExists(ctx, resourceName, &conf),
					testAccCheckReplicaTags(ctx, resourceName, acctest.AlternateRegion(), map[string]string{
						"Name":  rName,
						"Pozo":  "Amargo",
						"benny": "frowns",
					}),
					testAccCheckReplicaTags(ctx, resourceName, acctest.ThirdRegion(), map[string]string{}),
				),
				ConfigStateChecks: []statecheck.StateCheck{
					statecheck.ExpectKnownValue(resourceName, tfjsonpath.New("replica"), knownvalue.SetExact([]knownvalue.Check{
						knownvalue.ObjectPartial(map[string]knownvalue.Check{
							"region_name":           knownvalue.StringExact(acctest.AlternateRegion()),
							names.AttrPropagateTags: knownvalue.Bool(true),
						}),
						knownvalue.ObjectPartial(map[string]knownvalue.Check{
							"region_name":           knownvalue.StringExact(acctest.ThirdRegion()),
							names.AttrPropagateTags: knownvalue.Bool(false),
						}),
					})),
				},
			},
		},
	})
}

func TestAccDynamoDBTable_Replica_MRSC_tags_updateIsPropagated_twoOfTwo(t *testing.T) {
	ctx := acctest.Context(t)
	if testing.Short() {
		t.Skip("skipping long-running test in short mode")
	}

	var conf awstypes.TableDescription
	resourceName := "aws_dynamodb_table.test"
	rName := sdkacctest.RandomWithPrefix(acctest.ResourcePrefix)

	resource.Test(t, resource.TestCase{
		PreCheck: func() {
			acctest.PreCheck(ctx, t)
			acctest.PreCheckMultipleRegion(t, 3)
		},
		ErrorCheck:               acctest.ErrorCheck(t, names.DynamoDBServiceID),
		ProtoV5ProviderFactories: acctest.ProtoV5FactoriesMultipleRegions(ctx, t, 3),
		CheckDestroy:             testAccCheckTableDestroy(ctx),
		Steps: []resource.TestStep{
			{
				Config: testAccTableConfig_replica_MRSC_Tags(rName, "Structure", "Adobe", true, true),
				Check: resource.ComposeAggregateTestCheckFunc(
					testAccCheckInitialTableExists(ctx, resourceName, &conf),
					testAccCheckReplicaTags(ctx, resourceName, acctest.AlternateRegion(), map[string]string{
						"Name":      rName,
						"Pozo":      "Amargo",
						"Structure": "Adobe",
					}),
					testAccCheckReplicaTags(ctx, resourceName, acctest.ThirdRegion(), map[string]string{
						"Name":      rName,
						"Pozo":      "Amargo",
						"Structure": "Adobe",
					}),
				),
				ConfigStateChecks: []statecheck.StateCheck{
					statecheck.ExpectKnownValue(resourceName, tfjsonpath.New("replica"), knownvalue.SetExact([]knownvalue.Check{
						knownvalue.ObjectPartial(map[string]knownvalue.Check{
							"region_name":           knownvalue.StringExact(acctest.AlternateRegion()),
							names.AttrPropagateTags: knownvalue.Bool(true),
						}),
						knownvalue.ObjectPartial(map[string]knownvalue.Check{
							"region_name":           knownvalue.StringExact(acctest.ThirdRegion()),
							names.AttrPropagateTags: knownvalue.Bool(true),
						}),
					})),
				},
			},
			{
				Config: testAccTableConfig_replica_MRSC_Tags(rName, "Structure", "Steel", true, true),
				Check: resource.ComposeAggregateTestCheckFunc(
					testAccCheckInitialTableExists(ctx, resourceName, &conf),
					testAccCheckReplicaTags(ctx, resourceName, acctest.AlternateRegion(), map[string]string{
						"Name":      rName,
						"Pozo":      "Amargo",
						"Structure": "Steel",
					}),
					testAccCheckReplicaTags(ctx, resourceName, acctest.ThirdRegion(), map[string]string{
						"Name":      rName,
						"Pozo":      "Amargo",
						"Structure": "Steel",
					}),
				),
				ConfigStateChecks: []statecheck.StateCheck{
					statecheck.ExpectKnownValue(resourceName, tfjsonpath.New("replica"), knownvalue.SetExact([]knownvalue.Check{
						knownvalue.ObjectPartial(map[string]knownvalue.Check{
							"region_name":           knownvalue.StringExact(acctest.AlternateRegion()),
							names.AttrPropagateTags: knownvalue.Bool(true),
						}),
						knownvalue.ObjectPartial(map[string]knownvalue.Check{
							"region_name":           knownvalue.StringExact(acctest.ThirdRegion()),
							names.AttrPropagateTags: knownvalue.Bool(true),
						}),
					})),
				},
			},
		},
	})
}

func TestAccDynamoDBTable_Replica_MRSC_tags_propagateToAddedReplica(t *testing.T) {
	ctx := acctest.Context(t)
	if testing.Short() {
		t.Skip("skipping long-running test in short mode")
	}

	var conf awstypes.TableDescription
	resourceName := "aws_dynamodb_table.test"
	rName := sdkacctest.RandomWithPrefix(acctest.ResourcePrefix)

	resource.Test(t, resource.TestCase{
		PreCheck: func() {
			acctest.PreCheck(ctx, t)
			acctest.PreCheckMultipleRegion(t, 3)
		},
		ErrorCheck:               acctest.ErrorCheck(t, names.DynamoDBServiceID),
		ProtoV5ProviderFactories: acctest.ProtoV5FactoriesMultipleRegions(ctx, t, 3),
		CheckDestroy:             testAccCheckTableDestroy(ctx),
		Steps: []resource.TestStep{
			{
				Config: testAccTableConfig_replica_MRSC_TagsNext1(rName, acctest.AlternateRegion(), true),
				Check: resource.ComposeAggregateTestCheckFunc(
					testAccCheckInitialTableExists(ctx, resourceName, &conf),
					testAccCheckReplicaTags(ctx, resourceName, acctest.AlternateRegion(), map[string]string{
						"Name": rName,
						"Pozo": "Amargo",
					}),
				),
				ConfigStateChecks: []statecheck.StateCheck{
					statecheck.ExpectKnownValue(resourceName, tfjsonpath.New("replica"), knownvalue.SetExact([]knownvalue.Check{
						knownvalue.ObjectPartial(map[string]knownvalue.Check{
							"region_name":           knownvalue.StringExact(acctest.AlternateRegion()),
							names.AttrPropagateTags: knownvalue.Bool(true),
						}),
					})),
				},
			},
			{
				Config: testAccTableConfig_replica_MRSC_TagsNext2(rName, acctest.AlternateRegion(), true, acctest.ThirdRegion(), true),
				Check: resource.ComposeAggregateTestCheckFunc(
					testAccCheckInitialTableExists(ctx, resourceName, &conf),
					testAccCheckReplicaTags(ctx, resourceName, acctest.AlternateRegion(), map[string]string{
						"Name": rName,
						"Pozo": "Amargo",
					}),
					testAccCheckReplicaTags(ctx, resourceName, acctest.ThirdRegion(), map[string]string{
						"Name": rName,
						"Pozo": "Amargo",
					}),
				),
				ConfigStateChecks: []statecheck.StateCheck{
					statecheck.ExpectKnownValue(resourceName, tfjsonpath.New("replica"), knownvalue.SetExact([]knownvalue.Check{
						knownvalue.ObjectPartial(map[string]knownvalue.Check{
							"region_name":           knownvalue.StringExact(acctest.AlternateRegion()),
							names.AttrPropagateTags: knownvalue.Bool(true),
						}),
						knownvalue.ObjectPartial(map[string]knownvalue.Check{
							"region_name":           knownvalue.StringExact(acctest.ThirdRegion()),
							names.AttrPropagateTags: knownvalue.Bool(true),
						}),
					})),
				},
			},
		},
	})
}

func TestAccDynamoDBTable_Replica_MRSC_tags_notPropagatedToAddedReplica(t *testing.T) {
	ctx := acctest.Context(t)
	if testing.Short() {
		t.Skip("skipping long-running test in short mode")
	}

	var conf awstypes.TableDescription
	resourceName := "aws_dynamodb_table.test"
	rName := sdkacctest.RandomWithPrefix(acctest.ResourcePrefix)

	resource.Test(t, resource.TestCase{
		PreCheck: func() {
			acctest.PreCheck(ctx, t)
			acctest.PreCheckMultipleRegion(t, 3)
		},
		ErrorCheck:               acctest.ErrorCheck(t, names.DynamoDBServiceID),
		ProtoV5ProviderFactories: acctest.ProtoV5FactoriesMultipleRegions(ctx, t, 3),
		CheckDestroy:             testAccCheckTableDestroy(ctx),
		Steps: []resource.TestStep{
			{
				Config: testAccTableConfig_replica_MRSC_TagsNext1(rName, acctest.AlternateRegion(), true),
				Check: resource.ComposeAggregateTestCheckFunc(
					testAccCheckInitialTableExists(ctx, resourceName, &conf),
					testAccCheckReplicaTags(ctx, resourceName, acctest.AlternateRegion(), map[string]string{
						"Name": rName,
						"Pozo": "Amargo",
					}),
				),
				ConfigStateChecks: []statecheck.StateCheck{
					statecheck.ExpectKnownValue(resourceName, tfjsonpath.New("replica"), knownvalue.SetExact([]knownvalue.Check{
						knownvalue.ObjectPartial(map[string]knownvalue.Check{
							"region_name":           knownvalue.StringExact(acctest.AlternateRegion()),
							names.AttrPropagateTags: knownvalue.Bool(true),
						}),
					})),
				},
			},
			{
				Config: testAccTableConfig_replica_MRSC_TagsNext2(rName, acctest.AlternateRegion(), true, acctest.ThirdRegion(), false),
				Check: resource.ComposeAggregateTestCheckFunc(
					testAccCheckInitialTableExists(ctx, resourceName, &conf),
					testAccCheckReplicaTags(ctx, resourceName, acctest.AlternateRegion(), map[string]string{
						"Name": rName,
						"Pozo": "Amargo",
					}),
					testAccCheckReplicaTags(ctx, resourceName, acctest.ThirdRegion(), map[string]string{}),
				),
				ConfigStateChecks: []statecheck.StateCheck{
					statecheck.ExpectKnownValue(resourceName, tfjsonpath.New("replica"), knownvalue.SetExact([]knownvalue.Check{
						knownvalue.ObjectPartial(map[string]knownvalue.Check{
							"region_name":           knownvalue.StringExact(acctest.AlternateRegion()),
							names.AttrPropagateTags: knownvalue.Bool(true),
						}),
						knownvalue.ObjectPartial(map[string]knownvalue.Check{
							"region_name":           knownvalue.StringExact(acctest.ThirdRegion()),
							names.AttrPropagateTags: knownvalue.Bool(false),
						}),
					})),
				},
			},
		},
	})
}

func TestAccDynamoDBTable_Replica_MRSC_tags_nonPropagatedTagsAreUnmanaged(t *testing.T) {
	ctx := acctest.Context(t)
	if testing.Short() {
		t.Skip("skipping long-running test in short mode")
	}

	var conf awstypes.TableDescription
	resourceName := "aws_dynamodb_table.test"
	rName := sdkacctest.RandomWithPrefix(acctest.ResourcePrefix)

	resource.Test(t, resource.TestCase{
		PreCheck: func() {
			acctest.PreCheck(ctx, t)
			acctest.PreCheckMultipleRegion(t, 3)
		},
		ErrorCheck:               acctest.ErrorCheck(t, names.DynamoDBServiceID),
		ProtoV5ProviderFactories: acctest.ProtoV5FactoriesMultipleRegions(ctx, t, 3),
		CheckDestroy:             testAccCheckTableDestroy(ctx),
		Steps: []resource.TestStep{
			{
				Config: testAccTableConfig_replica_MRSC_Tags(rName, "Structure", "Adobe", true, true),
				Check: resource.ComposeAggregateTestCheckFunc(
					testAccCheckInitialTableExists(ctx, resourceName, &conf),
					testAccCheckReplicaTags(ctx, resourceName, acctest.AlternateRegion(), map[string]string{
						"Name":      rName,
						"Pozo":      "Amargo",
						"Structure": "Adobe",
					}),
					testAccCheckReplicaTags(ctx, resourceName, acctest.ThirdRegion(), map[string]string{
						"Name":      rName,
						"Pozo":      "Amargo",
						"Structure": "Adobe",
					}),
				),
				ConfigStateChecks: []statecheck.StateCheck{
					statecheck.ExpectKnownValue(resourceName, tfjsonpath.New("replica"), knownvalue.SetExact([]knownvalue.Check{
						knownvalue.ObjectPartial(map[string]knownvalue.Check{
							"region_name":           knownvalue.StringExact(acctest.AlternateRegion()),
							names.AttrPropagateTags: knownvalue.Bool(true),
						}),
						knownvalue.ObjectPartial(map[string]knownvalue.Check{
							"region_name":           knownvalue.StringExact(acctest.ThirdRegion()),
							names.AttrPropagateTags: knownvalue.Bool(true),
						}),
					})),
				},
			},
			{
				Config: testAccTableConfig_replica_MRSC_Tags(rName, "Structure", "Steel", true, false),
				Check: resource.ComposeAggregateTestCheckFunc(
					testAccCheckInitialTableExists(ctx, resourceName, &conf),
					testAccCheckReplicaTags(ctx, resourceName, acctest.AlternateRegion(), map[string]string{
						"Name":      rName,
						"Pozo":      "Amargo",
						"Structure": "Steel",
					}),
					testAccCheckReplicaTags(ctx, resourceName, acctest.ThirdRegion(), map[string]string{
						"Name":      rName,
						"Pozo":      "Amargo",
						"Structure": "Adobe",
					}),
				),
				ConfigStateChecks: []statecheck.StateCheck{
					statecheck.ExpectKnownValue(resourceName, tfjsonpath.New("replica"), knownvalue.SetExact([]knownvalue.Check{
						knownvalue.ObjectPartial(map[string]knownvalue.Check{
							"region_name":           knownvalue.StringExact(acctest.AlternateRegion()),
							names.AttrPropagateTags: knownvalue.Bool(true),
						}),
						knownvalue.ObjectPartial(map[string]knownvalue.Check{
							"region_name":           knownvalue.StringExact(acctest.ThirdRegion()),
							names.AttrPropagateTags: knownvalue.Bool(false),
						}),
					})),
				},
			},
		},
	})
}

func TestAccDynamoDBTable_Replica_MRSC_tagsUpdate(t *testing.T) {
	ctx := acctest.Context(t)
	if testing.Short() {
		t.Skip("skipping long-running test in short mode")
	}

	var conf awstypes.TableDescription
	resourceName := "aws_dynamodb_table.test"
	rName := sdkacctest.RandomWithPrefix(acctest.ResourcePrefix)

	resource.Test(t, resource.TestCase{
		PreCheck: func() {
			acctest.PreCheck(ctx, t)
			acctest.PreCheckMultipleRegion(t, 3)
		},
		ErrorCheck:               acctest.ErrorCheck(t, names.DynamoDBServiceID),
		ProtoV5ProviderFactories: acctest.ProtoV5FactoriesMultipleRegions(ctx, t, 3),
		CheckDestroy:             testAccCheckTableDestroy(ctx),
		Steps: []resource.TestStep{
			{
				Config: testAccTableConfig_replica_MRSC_TagsUpdate1(rName, acctest.AlternateRegion(), acctest.ThirdRegion()),
				Check: resource.ComposeAggregateTestCheckFunc(
					testAccCheckInitialTableExists(ctx, resourceName, &conf),
					testAccCheckReplicaTags(ctx, resourceName, acctest.AlternateRegion(), map[string]string{
						"Name": rName,
						"Pozo": "Amargo",
					}),
					testAccCheckReplicaTags(ctx, resourceName, acctest.ThirdRegion(), map[string]string{
						"Name": rName,
						"Pozo": "Amargo",
					}),
					resource.TestCheckResourceAttr(resourceName, "replica.#", "2"),
					resource.TestCheckTypeSetElemNestedAttrs(resourceName, "replica.*", map[string]string{
						"region_name":           acctest.AlternateRegion(),
						names.AttrPropagateTags: acctest.CtTrue,
					}),
					resource.TestCheckTypeSetElemNestedAttrs(resourceName, "replica.*", map[string]string{
						"region_name":           acctest.ThirdRegion(),
						names.AttrPropagateTags: acctest.CtTrue,
					}),
				),
			},
			{
				Config: testAccTableConfig_replica_MRSC_TagsUpdate2(rName, acctest.AlternateRegion(), acctest.ThirdRegion()),
				Check: resource.ComposeAggregateTestCheckFunc(
					testAccCheckInitialTableExists(ctx, resourceName, &conf),
					testAccCheckReplicaTags(ctx, resourceName, acctest.AlternateRegion(), map[string]string{
						"Name":   rName,
						"Pozo":   "Amargo",
						"tyDi":   "Lullaby",
						"Thrill": "Seekers",
					}),
					testAccCheckReplicaTags(ctx, resourceName, acctest.ThirdRegion(), map[string]string{
						"Name":   rName,
						"Pozo":   "Amargo",
						"tyDi":   "Lullaby",
						"Thrill": "Seekers",
					}),
					resource.TestCheckResourceAttr(resourceName, "replica.#", "2"),
					resource.TestCheckTypeSetElemNestedAttrs(resourceName, "replica.*", map[string]string{
						"region_name":           acctest.AlternateRegion(),
						names.AttrPropagateTags: acctest.CtTrue,
					}),
					resource.TestCheckTypeSetElemNestedAttrs(resourceName, "replica.*", map[string]string{
						"region_name":           acctest.ThirdRegion(),
						names.AttrPropagateTags: acctest.CtTrue,
					}),
				),
			},
			{
				Config: testAccTableConfig_replica_MRSC_TagsUpdate3(rName, acctest.AlternateRegion(), acctest.ThirdRegion()),
				Check: resource.ComposeAggregateTestCheckFunc(
					testAccCheckInitialTableExists(ctx, resourceName, &conf),
					testAccCheckReplicaTags(ctx, resourceName, acctest.AlternateRegion(), map[string]string{
						"Name":   rName,
						"Pozo":   "Amargo",
						"tyDi":   "Lullaby",
						"Thrill": "Seekers",
					}),
					testAccCheckReplicaTags(ctx, resourceName, acctest.ThirdRegion(), map[string]string{
						"Name":   rName,
						"Pozo":   "Amargo",
						"tyDi":   "Lullaby",
						"Thrill": "Seekers",
					}),
					resource.TestCheckResourceAttr(resourceName, "replica.#", "2"),
					resource.TestCheckTypeSetElemNestedAttrs(resourceName, "replica.*", map[string]string{
						"region_name":           acctest.AlternateRegion(),
						names.AttrPropagateTags: acctest.CtTrue,
					}),
					resource.TestCheckTypeSetElemNestedAttrs(resourceName, "replica.*", map[string]string{
						"region_name":           acctest.ThirdRegion(),
						names.AttrPropagateTags: acctest.CtTrue,
					}),
				),
			},
			{
				Config: testAccTableConfig_replica_MRSC_TagsUpdate4(rName, acctest.AlternateRegion(), acctest.ThirdRegion()),
				Check: resource.ComposeAggregateTestCheckFunc(
					testAccCheckInitialTableExists(ctx, resourceName, &conf),
					testAccCheckReplicaTags(ctx, resourceName, acctest.AlternateRegion(), map[string]string{
						"Name":    rName,
						"Pozo":    "Amargo",
						"tyDi":    "Lullaby",
						"Thrill":  "Seekers",
						"Tristan": "Joe",
						"Humming": "bird",
					}),
					testAccCheckReplicaTags(ctx, resourceName, acctest.ThirdRegion(), map[string]string{
						"Name":    rName,
						"Pozo":    "Amargo",
						"tyDi":    "Lullaby",
						"Thrill":  "Seekers",
						"Tristan": "Joe",
						"Humming": "bird",
					}),
					resource.TestCheckResourceAttr(resourceName, "replica.#", "2"),
					resource.TestCheckTypeSetElemNestedAttrs(resourceName, "replica.*", map[string]string{
						"region_name":           acctest.AlternateRegion(),
						names.AttrPropagateTags: acctest.CtTrue,
					}),
					resource.TestCheckTypeSetElemNestedAttrs(resourceName, "replica.*", map[string]string{
						"region_name":           acctest.ThirdRegion(),
						names.AttrPropagateTags: acctest.CtTrue,
					}),
				),
			},
			{
				Config: testAccTableConfig_replica_MRSC_TagsUpdate5(rName, acctest.AlternateRegion(), acctest.ThirdRegion()),
				Check: resource.ComposeAggregateTestCheckFunc(
					testAccCheckInitialTableExists(ctx, resourceName, &conf),
					testAccCheckReplicaTags(ctx, resourceName, acctest.AlternateRegion(), map[string]string{
						"Name": rName,
					}),
					testAccCheckReplicaTags(ctx, resourceName, acctest.ThirdRegion(), map[string]string{
						"Name": rName,
					}),
					resource.TestCheckResourceAttr(resourceName, "replica.#", "2"),
					resource.TestCheckTypeSetElemNestedAttrs(resourceName, "replica.*", map[string]string{
						"region_name":           acctest.AlternateRegion(),
						names.AttrPropagateTags: acctest.CtTrue,
					}),
					resource.TestCheckTypeSetElemNestedAttrs(resourceName, "replica.*", map[string]string{
						"region_name":           acctest.ThirdRegion(),
						names.AttrPropagateTags: acctest.CtTrue,
					}),
				),
			},
		},
	})
}

func TestAccDynamoDBTable_Replica_MRSC_TooManyReplicas(t *testing.T) {
	ctx := acctest.Context(t)
	if testing.Short() {
		t.Skip("skipping long-running test in short mode")
	}
	rName := sdkacctest.RandomWithPrefix(acctest.ResourcePrefix)

	resource.ParallelTest(t, resource.TestCase{
		PreCheck: func() {
			acctest.PreCheck(ctx, t)
			acctest.PreCheckMultipleRegion(t, 4)
		},
		ErrorCheck:               acctest.ErrorCheck(t, names.DynamoDBServiceID),
		ProtoV5ProviderFactories: acctest.ProtoV5FactoriesMultipleRegions(ctx, t, 4), // 4 due to shared test configuration
		CheckDestroy:             testAccCheckTableDestroy(ctx),
		Steps: []resource.TestStep{
			{
				Config:      testAccTableConfig_MRSC_replica_count3(rName),
				ExpectError: regexache.MustCompile(`Using MultiRegionStrongConsistency supports at most 2 replicas`),
			},
		},
	})
}

func TestAccDynamoDBTable_Replica_MRSC_NotEnoughReplicas(t *testing.T) {
	ctx := acctest.Context(t)
	if testing.Short() {
		t.Skip("skipping long-running test in short mode")
	}
	rName := sdkacctest.RandomWithPrefix(acctest.ResourcePrefix)

	resource.ParallelTest(t, resource.TestCase{
		PreCheck: func() {
			acctest.PreCheck(ctx, t)
			acctest.PreCheckMultipleRegion(t, 4)
		},
		ErrorCheck:               acctest.ErrorCheck(t, names.DynamoDBServiceID),
		ProtoV5ProviderFactories: acctest.ProtoV5FactoriesMultipleRegions(ctx, t, 4), // 4 due to shared test configuration
		CheckDestroy:             testAccCheckTableDestroy(ctx),
		Steps: []resource.TestStep{
			{
				Config:      testAccTableConfig_MRSC_replica_count1(rName),
				ExpectError: regexache.MustCompile(`Using MultiRegionStrongConsistency requires exactly 2 replicas`),
			},
		},
	})
}

func TestAccDynamoDBTable_Replica_MRSC_MixedConsistencyModes(t *testing.T) {
	ctx := acctest.Context(t)
	if testing.Short() {
		t.Skip("skipping long-running test in short mode")
	}
	rName := sdkacctest.RandomWithPrefix(acctest.ResourcePrefix)

	resource.ParallelTest(t, resource.TestCase{
		PreCheck: func() {
			acctest.PreCheck(ctx, t)
			acctest.PreCheckMultipleRegion(t, 3)
		},
		ErrorCheck:               acctest.ErrorCheck(t, names.DynamoDBServiceID),
		ProtoV5ProviderFactories: acctest.ProtoV5FactoriesMultipleRegions(ctx, t, 3), // 6 due to testing unsupported regionsß
		CheckDestroy:             testAccCheckTableDestroy(ctx),
		Steps: []resource.TestStep{
			{
				Config:      testAccTableConfig_MRSC_replica_mixed_consistency_mode(rName),
				ExpectError: regexache.MustCompile(`Using MultiRegionStrongConsistency requires all replicas to use 'consistency_mode' set to 'STRONG'`),
			},
		},
	})
}

func TestAccDynamoDBTable_Replica_MRSC_CreateEventuallyConsistent(t *testing.T) {
	ctx := acctest.Context(t)
	if testing.Short() {
		t.Skip("skipping long-running test in short mode")
	}
	var conf, replica1, replica2 awstypes.TableDescription
	resourceName := "aws_dynamodb_table.test_mrsc"
	rName := sdkacctest.RandomWithPrefix(acctest.ResourcePrefix)

	resource.ParallelTest(t, resource.TestCase{
		PreCheck: func() {
			acctest.PreCheck(ctx, t)
			acctest.PreCheckMultipleRegion(t, 3)
		},
		ErrorCheck:               acctest.ErrorCheck(t, names.DynamoDBServiceID),
		ProtoV5ProviderFactories: acctest.ProtoV5FactoriesMultipleRegions(ctx, t, 3), // 6 due to testing unsupported regionsß
		CheckDestroy:             testAccCheckTableDestroy(ctx),
		Steps: []resource.TestStep{
			{
				Config: testAccTableConfig_MRSC_replica_eventual_consistency(rName),
				Check: resource.ComposeAggregateTestCheckFunc(
					testAccCheckInitialTableExists(ctx, resourceName, &conf),
					testAccCheckReplicaExists(ctx, resourceName, acctest.AlternateRegion(), &replica1),
					testAccCheckReplicaExists(ctx, resourceName, acctest.ThirdRegion(), &replica2),
				),
				ConfigStateChecks: []statecheck.StateCheck{
					statecheck.ExpectKnownValue(resourceName, tfjsonpath.New("replica"), knownvalue.SetExact([]knownvalue.Check{
						knownvalue.ObjectPartial(map[string]knownvalue.Check{
							"region_name": knownvalue.StringExact(acctest.AlternateRegion()),
						}),
						knownvalue.ObjectPartial(map[string]knownvalue.Check{
							"region_name": knownvalue.StringExact(acctest.ThirdRegion()),
						}),
					})),
				},
			},
		},
	})
}

// Test creation before MRSC and upgrade shows no diff.ß
func TestAccDynamoDBTable_Replica_upgradeV6_2_0(t *testing.T) {
	ctx := acctest.Context(t)
	if testing.Short() {
		t.Skip("skipping long-running test in short mode")
	}

	var table awstypes.TableDescription
	resourceName := "aws_dynamodb_table.test"
	rName := sdkacctest.RandomWithPrefix(acctest.ResourcePrefix)

	resource.ParallelTest(t, resource.TestCase{
		PreCheck: func() {
			acctest.PreCheck(ctx, t)
			acctest.PreCheckMultipleRegion(t, 3)
		},
		ErrorCheck:   acctest.ErrorCheck(t, names.DynamoDBServiceID),
		CheckDestroy: testAccCheckTableDestroy(ctx),
		Steps: []resource.TestStep{
			{
				ExternalProviders: map[string]resource.ExternalProvider{
					"aws": {
						Source:            "hashicorp/aws",
						VersionConstraint: "6.2.0",
					},
				},
				Config: testAccTableConfig_replica2_NoMultipleRegionProvider(rName),
				Check: resource.ComposeAggregateTestCheckFunc(
					testAccCheckInitialTableExists(ctx, resourceName, &table),
				),
				ConfigPlanChecks: resource.ConfigPlanChecks{
					PreApply: []plancheck.PlanCheck{
						plancheck.ExpectResourceAction(resourceName, plancheck.ResourceActionCreate),
					},
				},
			},
			{
				ProtoV5ProviderFactories: acctest.ProtoV5ProviderFactories,
				Config:                   testAccTableConfig_replica2_NoMultipleRegionProvider(rName),
				Check: resource.ComposeAggregateTestCheckFunc(
					testAccCheckInitialTableExists(ctx, resourceName, &table),
				),
				ConfigPlanChecks: resource.ConfigPlanChecks{
					PreApply: []plancheck.PlanCheck{
						plancheck.ExpectResourceAction(resourceName, plancheck.ResourceActionNoop),
					},
					PostApplyPostRefresh: []plancheck.PlanCheck{
						plancheck.ExpectResourceAction(resourceName, plancheck.ResourceActionNoop),
					},
				},
			},
		},
	})
}

func TestAccDynamoDBTable_tableClassInfrequentAccess(t *testing.T) {
	ctx := acctest.Context(t)
	var table awstypes.TableDescription
	resourceName := "aws_dynamodb_table.test"
	rName := sdkacctest.RandomWithPrefix(acctest.ResourcePrefix)

	resource.ParallelTest(t, resource.TestCase{
		PreCheck:                 func() { acctest.PreCheck(ctx, t) },
		ErrorCheck:               acctest.ErrorCheck(t, names.DynamoDBServiceID),
		ProtoV5ProviderFactories: acctest.ProtoV5ProviderFactories,
		CheckDestroy:             testAccCheckTableDestroy(ctx),
		Steps: []resource.TestStep{
			{
				Config: testAccTableConfig_class(rName, "STANDARD_INFREQUENT_ACCESS"),
				Check: resource.ComposeAggregateTestCheckFunc(
					testAccCheckInitialTableExists(ctx, resourceName, &table),
					resource.TestCheckResourceAttr(resourceName, "table_class", "STANDARD_INFREQUENT_ACCESS"),
				),
			},
			{
				ResourceName:      resourceName,
				ImportState:       true,
				ImportStateVerify: true,
			},
			{
				Config: testAccTableConfig_class(rName, "STANDARD"),
				Check: resource.ComposeAggregateTestCheckFunc(
					testAccCheckInitialTableExists(ctx, resourceName, &table),
					resource.TestCheckResourceAttr(resourceName, "table_class", "STANDARD"),
				),
			},
			{
				ResourceName:      resourceName,
				ImportState:       true,
				ImportStateVerify: true,
			},
		},
	})
}

func TestAccDynamoDBTable_tableClassExplicitDefault(t *testing.T) {
	ctx := acctest.Context(t)
	var table awstypes.TableDescription
	resourceName := "aws_dynamodb_table.test"
	rName := sdkacctest.RandomWithPrefix(acctest.ResourcePrefix)

	resource.ParallelTest(t, resource.TestCase{
		PreCheck:                 func() { acctest.PreCheck(ctx, t) },
		ErrorCheck:               acctest.ErrorCheck(t, names.DynamoDBServiceID),
		ProtoV5ProviderFactories: acctest.ProtoV5ProviderFactories,
		CheckDestroy:             testAccCheckTableDestroy(ctx),
		Steps: []resource.TestStep{
			{
				Config: testAccTableConfig_basic(rName),
				Check: resource.ComposeAggregateTestCheckFunc(
					testAccCheckInitialTableExists(ctx, resourceName, &table),
					resource.TestCheckResourceAttr(resourceName, "table_class", "STANDARD"),
				),
				ConfigPlanChecks: resource.ConfigPlanChecks{
					PreApply: []plancheck.PlanCheck{
						plancheck.ExpectResourceAction(resourceName, plancheck.ResourceActionCreate),
					},
				},
			},
			{
				ResourceName:      resourceName,
				ImportState:       true,
				ImportStateVerify: true,
			},
			{
				Config: testAccTableConfig_class(rName, "STANDARD"),
				ConfigPlanChecks: resource.ConfigPlanChecks{
					PreApply: []plancheck.PlanCheck{
						plancheck.ExpectResourceAction(resourceName, plancheck.ResourceActionNoop),
					},
					PostApplyPostRefresh: []plancheck.PlanCheck{
						plancheck.ExpectResourceAction(resourceName, plancheck.ResourceActionNoop),
					},
				},
			},
		},
	})
}

func TestAccDynamoDBTable_tableClass_ConcurrentModification(t *testing.T) {
	ctx := acctest.Context(t)
	var table awstypes.TableDescription
	resourceName := "aws_dynamodb_table.test"
	rName := sdkacctest.RandomWithPrefix(acctest.ResourcePrefix)

	resource.ParallelTest(t, resource.TestCase{
		PreCheck:                 func() { acctest.PreCheck(ctx, t) },
		ErrorCheck:               acctest.ErrorCheck(t, names.DynamoDBServiceID),
		ProtoV5ProviderFactories: acctest.ProtoV5ProviderFactories,
		CheckDestroy:             testAccCheckTableDestroy(ctx),
		Steps: []resource.TestStep{
			{
				Config: testAccTableConfig_classConcurrent(rName, "STANDARD_INFREQUENT_ACCESS", 1),
				Check: resource.ComposeAggregateTestCheckFunc(
					testAccCheckInitialTableExists(ctx, resourceName, &table),
					resource.TestCheckResourceAttr(resourceName, "table_class", "STANDARD_INFREQUENT_ACCESS"),
					resource.TestCheckResourceAttr(resourceName, "read_capacity", "1"),
					resource.TestCheckResourceAttr(resourceName, "write_capacity", "1"),
				),
			},
			{
				ResourceName:      resourceName,
				ImportState:       true,
				ImportStateVerify: true,
			},
			{
				Config: testAccTableConfig_classConcurrent(rName, "STANDARD", 5),
				Check: resource.ComposeAggregateTestCheckFunc(
					testAccCheckInitialTableExists(ctx, resourceName, &table),
					resource.TestCheckResourceAttr(resourceName, "table_class", "STANDARD"),
					resource.TestCheckResourceAttr(resourceName, "read_capacity", "5"),
					resource.TestCheckResourceAttr(resourceName, "write_capacity", "5"),
				),
			},
			{
				ResourceName:      resourceName,
				ImportState:       true,
				ImportStateVerify: true,
			},
		},
	})
}

func TestAccDynamoDBTable_tableClass_migrate(t *testing.T) {
	ctx := acctest.Context(t)
	var table awstypes.TableDescription
	resourceName := "aws_dynamodb_table.test"
	rName := sdkacctest.RandomWithPrefix(acctest.ResourcePrefix)

	resource.ParallelTest(t, resource.TestCase{
		PreCheck:     func() { acctest.PreCheck(ctx, t) },
		ErrorCheck:   acctest.ErrorCheck(t, names.DynamoDBServiceID),
		CheckDestroy: testAccCheckTableDestroy(ctx),
		Steps: []resource.TestStep{
			{
				ExternalProviders: map[string]resource.ExternalProvider{
					"aws": {
						Source:            "hashicorp/aws",
						VersionConstraint: "4.57.0",
					},
				},
				Config: testAccTableConfig_basic(rName),
				Check: resource.ComposeAggregateTestCheckFunc(
					testAccCheckInitialTableExists(ctx, resourceName, &table),
				),
				ConfigPlanChecks: resource.ConfigPlanChecks{
					PreApply: []plancheck.PlanCheck{
						plancheck.ExpectResourceAction(resourceName, plancheck.ResourceActionCreate),
					},
				},
				ConfigStateChecks: []statecheck.StateCheck{
					statecheck.ExpectKnownValue(resourceName, tfjsonpath.New("table_class"), knownvalue.StringExact("")),
				},
			},
			{
				ProtoV5ProviderFactories: acctest.ProtoV5ProviderFactories,
				Config:                   testAccTableConfig_basic(rName),
				ConfigPlanChecks: resource.ConfigPlanChecks{
					PreApply: []plancheck.PlanCheck{
						plancheck.ExpectResourceAction(resourceName, plancheck.ResourceActionNoop),
					},
					PostApplyPostRefresh: []plancheck.PlanCheck{
						plancheck.ExpectResourceAction(resourceName, plancheck.ResourceActionNoop),
					},
				},
			},
		},
	})
}

func TestAccDynamoDBTable_backupEncryption(t *testing.T) {
	ctx := acctest.Context(t)
	if testing.Short() {
		t.Skip("skipping long-running test in short mode")
	}

	var confBYOK awstypes.TableDescription
	resourceName := "aws_dynamodb_table.test"
	rName := sdkacctest.RandomWithPrefix(acctest.ResourcePrefix)
	kmsKeyResourceName := "aws_kms_key.test"

	resource.ParallelTest(t, resource.TestCase{
		PreCheck:                 func() { acctest.PreCheck(ctx, t) },
		ErrorCheck:               acctest.ErrorCheck(t, names.DynamoDBServiceID),
		ProtoV5ProviderFactories: acctest.ProtoV5ProviderFactories,
		CheckDestroy:             testAccCheckTableDestroy(ctx),
		Steps: []resource.TestStep{
			{
				Config: testAccTableConfig_backupInitialStateEncryption(rName),
				Check: resource.ComposeAggregateTestCheckFunc(
					testAccCheckInitialTableExists(ctx, resourceName, &confBYOK),
					resource.TestCheckResourceAttr(resourceName, "server_side_encryption.#", "1"),
					resource.TestCheckResourceAttr(resourceName, "server_side_encryption.0.enabled", acctest.CtTrue),
					resource.TestCheckResourceAttrPair(resourceName, "server_side_encryption.0.kms_key_arn", kmsKeyResourceName, names.AttrARN),
				),
			},
			{
				ResourceName:      resourceName,
				ImportState:       true,
				ImportStateVerify: true,
				ImportStateVerifyIgnore: []string{
					"restore_to_latest_time",
					"restore_date_time",
					"restore_source_name",
				},
			},
		},
	})
}

func TestAccDynamoDBTable_backup_overrideEncryption(t *testing.T) {
	ctx := acctest.Context(t)
	if testing.Short() {
		t.Skip("skipping long-running test in short mode")
	}

	var confBYOK awstypes.TableDescription
	resourceName := "aws_dynamodb_table.test"
	rName := sdkacctest.RandomWithPrefix(acctest.ResourcePrefix)
	kmsKeyResourceName := "aws_kms_key.test"

	resource.ParallelTest(t, resource.TestCase{
		PreCheck:                 func() { acctest.PreCheck(ctx, t) },
		ErrorCheck:               acctest.ErrorCheck(t, names.DynamoDBServiceID),
		ProtoV5ProviderFactories: acctest.ProtoV5ProviderFactories,
		CheckDestroy:             testAccCheckTableDestroy(ctx),
		Steps: []resource.TestStep{
			{
				Config: testAccTableConfig_backupInitialStateOverrideEncryption(rName),
				Check: resource.ComposeAggregateTestCheckFunc(
					testAccCheckInitialTableExists(ctx, resourceName, &confBYOK),
					resource.TestCheckResourceAttr(resourceName, "server_side_encryption.#", "1"),
					resource.TestCheckResourceAttr(resourceName, "server_side_encryption.0.enabled", acctest.CtTrue),
					resource.TestCheckResourceAttrPair(resourceName, "server_side_encryption.0.kms_key_arn", kmsKeyResourceName, names.AttrARN),
				),
			},
			{
				ResourceName:      resourceName,
				ImportState:       true,
				ImportStateVerify: true,
				ImportStateVerifyIgnore: []string{
					"restore_to_latest_time",
					"restore_date_time",
					"restore_source_name",
				},
			},
		},
	})
}

// lintignore:AT002
func TestAccDynamoDBTable_importTable(t *testing.T) {
	ctx := acctest.Context(t)
	if testing.Short() {
		t.Skip("skipping long-running test in short mode")
	}

	var conf awstypes.TableDescription
	resourceName := "aws_dynamodb_table.test"
	rName := sdkacctest.RandomWithPrefix(acctest.ResourcePrefix)

	resource.ParallelTest(t, resource.TestCase{
		PreCheck:                 func() { acctest.PreCheck(ctx, t) },
		ErrorCheck:               acctest.ErrorCheck(t, names.DynamoDBServiceID),
		ProtoV5ProviderFactories: acctest.ProtoV5ProviderFactories,
		CheckDestroy:             testAccCheckTableDestroy(ctx),
		Steps: []resource.TestStep{
			{
				Config: testAccTableConfig_import(rName),
				Check: resource.ComposeAggregateTestCheckFunc(
					testAccCheckInitialTableExists(ctx, resourceName, &conf),
					acctest.CheckResourceAttrRegionalARNFormat(ctx, resourceName, names.AttrARN, "dynamodb", "table/{name}"),
					resource.TestCheckResourceAttr(resourceName, names.AttrName, rName),
					resource.TestCheckResourceAttr(resourceName, "read_capacity", "1"),
					resource.TestCheckResourceAttr(resourceName, "write_capacity", "1"),
					resource.TestCheckResourceAttr(resourceName, "hash_key", rName),
					resource.TestCheckTypeSetElemNestedAttrs(resourceName, "attribute.*", map[string]string{
						names.AttrName: rName,
						names.AttrType: "S",
					}),
					resource.TestCheckResourceAttr(resourceName, "table_class", "STANDARD"),
				),
			},
		},
	})
}

func TestAccDynamoDBTable_warmThroughput(t *testing.T) {
	ctx := acctest.Context(t)
	var conf, confDecreasedThroughput awstypes.TableDescription
	resourceName := "aws_dynamodb_table.test"
	rName := sdkacctest.RandomWithPrefix(acctest.ResourcePrefix)

	resource.ParallelTest(t, resource.TestCase{
		PreCheck:                 func() { acctest.PreCheck(ctx, t) },
		ErrorCheck:               acctest.ErrorCheck(t, names.DynamoDBServiceID),
		ProtoV5ProviderFactories: acctest.ProtoV5ProviderFactories,
		CheckDestroy:             testAccCheckTableDestroy(ctx),
		Steps: []resource.TestStep{
			{
				Config: testAccTableConfig_warmThroughput(rName, 5, 5, 12100, 4100),
				Check: resource.ComposeAggregateTestCheckFunc(
					testAccCheckInitialTableExists(ctx, resourceName, &conf),
					resource.TestCheckResourceAttr(resourceName, "billing_mode", string(awstypes.BillingModePayPerRequest)),
					resource.TestCheckResourceAttr(resourceName, "warm_throughput.#", "1"),
					resource.TestCheckResourceAttr(resourceName, "warm_throughput.0.read_units_per_second", "12100"),
					resource.TestCheckResourceAttr(resourceName, "warm_throughput.0.write_units_per_second", "4100"),
				),
			},
			{
				ResourceName:      resourceName,
				ImportState:       true,
				ImportStateVerify: true,
			},
			{
				Config: testAccTableConfig_warmThroughput(rName, 5, 5, 12200, 4200),
				Check: resource.ComposeAggregateTestCheckFunc(
					testAccCheckInitialTableExists(ctx, resourceName, &conf),
					resource.TestCheckResourceAttr(resourceName, "billing_mode", string(awstypes.BillingModePayPerRequest)),
					resource.TestCheckResourceAttr(resourceName, "warm_throughput.#", "1"),
					resource.TestCheckResourceAttr(resourceName, "warm_throughput.0.read_units_per_second", "12200"),
					resource.TestCheckResourceAttr(resourceName, "warm_throughput.0.write_units_per_second", "4200"),
				),
			},

			{
				Config: testAccTableConfig_warmThroughput(rName, 6, 6, 12300, 4300),
				Check: resource.ComposeAggregateTestCheckFunc(
					testAccCheckInitialTableExists(ctx, resourceName, &conf),
					resource.TestCheckResourceAttr(resourceName, "billing_mode", string(awstypes.BillingModePayPerRequest)),
					resource.TestCheckResourceAttr(resourceName, "warm_throughput.#", "1"),
					resource.TestCheckResourceAttr(resourceName, "warm_throughput.0.read_units_per_second", "12300"),
					resource.TestCheckResourceAttr(resourceName, "warm_throughput.0.write_units_per_second", "4300"),
				),
			},
			{
				Config: testAccTableConfig_warmThroughput(rName, 6, 6, 12100, 4100),
				Check: resource.ComposeAggregateTestCheckFunc(
					testAccCheckInitialTableExists(ctx, resourceName, &confDecreasedThroughput),
					testAccCheckTableRecreated(&conf, &confDecreasedThroughput),
					resource.TestCheckResourceAttr(resourceName, "billing_mode", string(awstypes.BillingModePayPerRequest)),
					resource.TestCheckResourceAttr(resourceName, "warm_throughput.#", "1"),
					resource.TestCheckResourceAttr(resourceName, "warm_throughput.0.read_units_per_second", "12100"),
					resource.TestCheckResourceAttr(resourceName, "warm_throughput.0.write_units_per_second", "4100"),
				),
			},
		},
	})
}

func TestAccDynamoDBTable_gsiWarmThroughput_billingProvisioned(t *testing.T) {
	ctx := acctest.Context(t)
	var conf awstypes.TableDescription
	resourceName := "aws_dynamodb_table.test"
	rName := sdkacctest.RandomWithPrefix(acctest.ResourcePrefix)

	resource.ParallelTest(t, resource.TestCase{
		PreCheck:                 func() { acctest.PreCheck(ctx, t) },
		ErrorCheck:               acctest.ErrorCheck(t, names.DynamoDBServiceID),
		ProtoV5ProviderFactories: acctest.ProtoV5ProviderFactories,
		CheckDestroy:             testAccCheckTableDestroy(ctx),
		Steps: []resource.TestStep{
			{
				Config: testAccTableConfig_gsiWarmThroughput_billingProvisioned(rName, 1, 1, 12100, 4100),
				Check: resource.ComposeAggregateTestCheckFunc(
					testAccCheckInitialTableExists(ctx, resourceName, &conf),
					resource.TestCheckResourceAttr(resourceName, "billing_mode", string(awstypes.BillingModeProvisioned)),
					resource.TestCheckTypeSetElemNestedAttrs(resourceName, "global_secondary_index.*", map[string]string{
						"warm_throughput.0.read_units_per_second":  "12100",
						"warm_throughput.0.write_units_per_second": "4100",
					}),
				),
			},
			{
				ResourceName:      resourceName,
				ImportState:       true,
				ImportStateVerify: true,
			},
			{
				Config: testAccTableConfig_gsiWarmThroughput_billingProvisioned(rName, 1, 1, 12200, 4200),
				Check: resource.ComposeAggregateTestCheckFunc(
					testAccCheckInitialTableExists(ctx, resourceName, &conf),
					resource.TestCheckResourceAttr(resourceName, "billing_mode", string(awstypes.BillingModeProvisioned)),
					resource.TestCheckTypeSetElemNestedAttrs(resourceName, "global_secondary_index.*", map[string]string{
						"warm_throughput.0.read_units_per_second":  "12200",
						"warm_throughput.0.write_units_per_second": "4200",
					}),
				),
			},
			{
				Config: testAccTableConfig_gsiWarmThroughput_billingProvisioned(rName, 2, 2, 12300, 4300),
				Check: resource.ComposeAggregateTestCheckFunc(
					testAccCheckInitialTableExists(ctx, resourceName, &conf),
					resource.TestCheckResourceAttr(resourceName, "billing_mode", string(awstypes.BillingModeProvisioned)),
					resource.TestCheckTypeSetElemNestedAttrs(resourceName, "global_secondary_index.*", map[string]string{
						"warm_throughput.0.read_units_per_second":  "12300",
						"warm_throughput.0.write_units_per_second": "4300",
					}),
				),
			},
			{
				Config: testAccTableConfig_gsiWarmThroughput_billingProvisioned(rName, 1, 1, 12100, 4100),
				Check: resource.ComposeAggregateTestCheckFunc(
					testAccCheckInitialTableExists(ctx, resourceName, &conf),
					resource.TestCheckResourceAttr(resourceName, "billing_mode", string(awstypes.BillingModeProvisioned)),
					resource.TestCheckTypeSetElemNestedAttrs(resourceName, "global_secondary_index.*", map[string]string{
						"warm_throughput.0.read_units_per_second":  "12100",
						"warm_throughput.0.write_units_per_second": "4100",
					}),
				),
			},
		},
	})
}

func TestAccDynamoDBTable_gsiWarmThroughput_billingPayPerRequest(t *testing.T) {
	ctx := acctest.Context(t)
	var conf awstypes.TableDescription
	resourceName := "aws_dynamodb_table.test"
	rName := sdkacctest.RandomWithPrefix(acctest.ResourcePrefix)

	resource.ParallelTest(t, resource.TestCase{
		PreCheck:                 func() { acctest.PreCheck(ctx, t) },
		ErrorCheck:               acctest.ErrorCheck(t, names.DynamoDBServiceID),
		ProtoV5ProviderFactories: acctest.ProtoV5ProviderFactories,
		CheckDestroy:             testAccCheckTableDestroy(ctx),
		Steps: []resource.TestStep{
			{
				Config: testAccTableConfig_gsiWarmThroughput_billingPayPerRequest(rName, 5, 5, 12100, 4100),
				Check: resource.ComposeAggregateTestCheckFunc(
					testAccCheckInitialTableExists(ctx, resourceName, &conf),
					resource.TestCheckResourceAttr(resourceName, "billing_mode", string(awstypes.BillingModePayPerRequest)),
					resource.TestCheckTypeSetElemNestedAttrs(resourceName, "global_secondary_index.*", map[string]string{
						"warm_throughput.0.read_units_per_second":  "12100",
						"warm_throughput.0.write_units_per_second": "4100",
					}),
				),
			},
			{
				ResourceName:      resourceName,
				ImportState:       true,
				ImportStateVerify: true,
			},
			{
				Config: testAccTableConfig_gsiWarmThroughput_billingPayPerRequest(rName, 5, 5, 12200, 4200),
				Check: resource.ComposeAggregateTestCheckFunc(
					testAccCheckInitialTableExists(ctx, resourceName, &conf),
					resource.TestCheckResourceAttr(resourceName, "billing_mode", string(awstypes.BillingModePayPerRequest)),
					resource.TestCheckTypeSetElemNestedAttrs(resourceName, "global_secondary_index.*", map[string]string{
						"warm_throughput.0.read_units_per_second":  "12200",
						"warm_throughput.0.write_units_per_second": "4200",
					}),
				),
			},
			{
				Config: testAccTableConfig_gsiWarmThroughput_billingPayPerRequest(rName, 6, 6, 12300, 4300),
				Check: resource.ComposeAggregateTestCheckFunc(
					testAccCheckInitialTableExists(ctx, resourceName, &conf),
					resource.TestCheckResourceAttr(resourceName, "billing_mode", string(awstypes.BillingModePayPerRequest)),
					resource.TestCheckTypeSetElemNestedAttrs(resourceName, "global_secondary_index.*", map[string]string{
						"warm_throughput.0.read_units_per_second":  "12300",
						"warm_throughput.0.write_units_per_second": "4300",
					}),
				),
			},

			{
				Config: testAccTableConfig_gsiWarmThroughput_billingPayPerRequest(rName, 6, 6, 12100, 4100),
				Check: resource.ComposeAggregateTestCheckFunc(
					testAccCheckInitialTableExists(ctx, resourceName, &conf),
					resource.TestCheckResourceAttr(resourceName, "billing_mode", string(awstypes.BillingModePayPerRequest)),
					resource.TestCheckTypeSetElemNestedAttrs(resourceName, "global_secondary_index.*", map[string]string{
						"warm_throughput.0.read_units_per_second":  "12100",
						"warm_throughput.0.write_units_per_second": "4100",
					}),
				),
			},
		},
	})
}

func TestAccDynamoDBTable_gsiWarmThroughput_switchBilling(t *testing.T) {
	ctx := acctest.Context(t)
	var conf awstypes.TableDescription
	resourceName := "aws_dynamodb_table.test"
	rName := sdkacctest.RandomWithPrefix(acctest.ResourcePrefix)

	resource.ParallelTest(t, resource.TestCase{
		PreCheck:                 func() { acctest.PreCheck(ctx, t) },
		ErrorCheck:               acctest.ErrorCheck(t, names.DynamoDBServiceID),
		ProtoV5ProviderFactories: acctest.ProtoV5ProviderFactories,
		CheckDestroy:             testAccCheckTableDestroy(ctx),
		Steps: []resource.TestStep{
			{
				Config: testAccTableConfig_gsiWarmThroughput_billingProvisioned(rName, 1, 1, 12100, 4100),
				Check: resource.ComposeAggregateTestCheckFunc(
					testAccCheckInitialTableExists(ctx, resourceName, &conf),
					resource.TestCheckResourceAttr(resourceName, "billing_mode", string(awstypes.BillingModeProvisioned)),
					resource.TestCheckTypeSetElemNestedAttrs(resourceName, "global_secondary_index.*", map[string]string{
						"warm_throughput.0.read_units_per_second":  "12100",
						"warm_throughput.0.write_units_per_second": "4100",
					}),
				),
			},
			{
				ResourceName:      resourceName,
				ImportState:       true,
				ImportStateVerify: true,
			},
			{
				Config: testAccTableConfig_gsiWarmThroughput_billingPayPerRequest(rName, 5, 5, 12200, 4200),
				Check: resource.ComposeAggregateTestCheckFunc(
					testAccCheckInitialTableExists(ctx, resourceName, &conf),
					resource.TestCheckResourceAttr(resourceName, "billing_mode", string(awstypes.BillingModePayPerRequest)),
					resource.TestCheckTypeSetElemNestedAttrs(resourceName, "global_secondary_index.*", map[string]string{
						"warm_throughput.0.read_units_per_second":  "12200",
						"warm_throughput.0.write_units_per_second": "4200",
					}),
				),
			},
			{
				Config:   testAccTableConfig_gsiWarmThroughput_billingPayPerRequest(rName, 5, 5, 12200, 4200),
				PlanOnly: true,
			},
		},
	})
}

func testAccCheckTableDestroy(ctx context.Context) resource.TestCheckFunc {
	return func(s *terraform.State) error {
		conn := acctest.Provider.Meta().(*conns.AWSClient).DynamoDBClient(ctx)

		for _, rs := range s.RootModule().Resources {
			if rs.Type != "aws_dynamodb_table" {
				continue
			}

			_, err := tfdynamodb.FindTableByName(ctx, conn, rs.Primary.ID)

			if tfresource.NotFound(err) {
				continue
			}

			if err != nil {
				return err
			}

			return fmt.Errorf("DynamoDB Table %s still exists", rs.Primary.ID)
		}

		return nil
	}
}

func testAccCheckInitialTableExists(ctx context.Context, n string, v *awstypes.TableDescription) resource.TestCheckFunc {
	return func(s *terraform.State) error {
		rs, ok := s.RootModule().Resources[n]
		if !ok {
			return fmt.Errorf("Not found: %s", n)
		}

		conn := acctest.Provider.Meta().(*conns.AWSClient).DynamoDBClient(ctx)

		output, err := tfdynamodb.FindTableByName(ctx, conn, rs.Primary.ID)

		if err != nil {
			return err
		}

		*v = *output

		return nil
	}
}

func testAccCheckTableExists(ctx context.Context, n string, v *awstypes.TableDescription) resource.TestCheckFunc {
	return testAccCheckInitialTableExists(ctx, n, v)
}

func testAccCheckTableNotRecreated(i, j *awstypes.TableDescription) resource.TestCheckFunc {
	return func(s *terraform.State) error {
		if !i.CreationDateTime.Equal(aws.ToTime(j.CreationDateTime)) {
			return errors.New("DynamoDB Table was recreated")
		}

		return nil
	}
}

func testAccCheckReplicaExists(ctx context.Context, n string, region string, v *awstypes.TableDescription) resource.TestCheckFunc {
	return func(s *terraform.State) error {
		rs, ok := s.RootModule().Resources[n]
		if !ok {
			return fmt.Errorf("Not found: %s", n)
		}

		conn := acctest.Provider.Meta().(*conns.AWSClient).DynamoDBClient(ctx)

		output, err := tfdynamodb.FindTableByName(ctx, conn, rs.Primary.ID, func(o *dynamodb.Options) {
			o.Region = region
		})

		if err != nil {
			return err
		}

		*v = *output

		return nil
	}
}

func testAccCheckReplicaTags(ctx context.Context, n string, region string, expected map[string]string) resource.TestCheckFunc {
	return func(s *terraform.State) error {
		rs, ok := s.RootModule().Resources[n]
		if !ok {
			return fmt.Errorf("Not found: %s", n)
		}

		conn := acctest.Provider.Meta().(*conns.AWSClient).DynamoDBClient(ctx)

		newARN, err := tfdynamodb.ARNForNewRegion(rs.Primary.Attributes[names.AttrARN], region)

		if err != nil {
			return err
		}

		actualKVT, err := tfdynamodb.ListTags(ctx, conn, newARN, func(o *dynamodb.Options) {
			o.Region = region
		})

		if err != nil && !tfawserr.ErrMessageContains(err, "UnknownOperationException", "Tagging is not currently supported in DynamoDB Local.") {
			return create.Error(names.DynamoDB, create.ErrActionChecking, "Table", rs.Primary.Attributes[names.AttrARN], err)
		}

		expectedKVT := tftags.New(ctx, expected)

		if !expectedKVT.Equal(actualKVT) {
			return fmt.Errorf("%s: Replica in '%s' tags expected %s, got %s", n, region, expectedKVT, actualKVT)
		}

		return nil
	}
}

func testAccCheckInitialTableConf(resourceName string) resource.TestCheckFunc {
	return resource.ComposeAggregateTestCheckFunc(
		resource.TestCheckResourceAttr(resourceName, "hash_key", "TestTableHashKey"),
		resource.TestCheckResourceAttr(resourceName, "range_key", "TestTableRangeKey"),
		resource.TestCheckResourceAttr(resourceName, "billing_mode", string(awstypes.BillingModeProvisioned)),
		resource.TestCheckResourceAttr(resourceName, "write_capacity", "2"),
		resource.TestCheckResourceAttr(resourceName, "read_capacity", "1"),
		resource.TestCheckResourceAttr(resourceName, "server_side_encryption.#", "0"),
		resource.TestCheckResourceAttr(resourceName, "attribute.#", "4"),
		resource.TestCheckResourceAttr(resourceName, "global_secondary_index.#", "1"),
		resource.TestCheckResourceAttr(resourceName, "local_secondary_index.#", "1"),
		resource.TestCheckTypeSetElemNestedAttrs(resourceName, "attribute.*", map[string]string{
			names.AttrName: "TestTableHashKey",
			names.AttrType: "S",
		}),
		resource.TestCheckTypeSetElemNestedAttrs(resourceName, "attribute.*", map[string]string{
			names.AttrName: "TestTableRangeKey",
			names.AttrType: "S",
		}),
		resource.TestCheckTypeSetElemNestedAttrs(resourceName, "attribute.*", map[string]string{
			names.AttrName: "TestLSIRangeKey",
			names.AttrType: "N",
		}),
		resource.TestCheckTypeSetElemNestedAttrs(resourceName, "attribute.*", map[string]string{
			names.AttrName: "TestGSIRangeKey",
			names.AttrType: "S",
		}),
		resource.TestCheckTypeSetElemNestedAttrs(resourceName, "global_secondary_index.*", map[string]string{
			names.AttrName:    "InitialTestTableGSI",
			"hash_key":        "TestTableHashKey",
			"range_key":       "TestGSIRangeKey",
			"write_capacity":  "1",
			"read_capacity":   "1",
			"projection_type": "KEYS_ONLY",
		}),
		resource.TestCheckTypeSetElemNestedAttrs(resourceName, "local_secondary_index.*", map[string]string{
			names.AttrName:    "TestTableLSI",
			"range_key":       "TestLSIRangeKey",
			"projection_type": "ALL",
		}),
	)
}

func testAccTableConfig_basic(rName string) string {
	return fmt.Sprintf(`
resource "aws_dynamodb_table" "test" {
  name           = %[1]q
  read_capacity  = 1
  write_capacity = 1
  hash_key       = %[1]q

  attribute {
    name = %[1]q
    type = "S"
  }
}
`, rName)
}

func testAccTableConfig_enable_deletion_protection(rName string) string {
	return fmt.Sprintf(`
resource "aws_dynamodb_table" "test" {
  name                        = %[1]q
  read_capacity               = 1
  write_capacity              = 1
  hash_key                    = %[1]q
  deletion_protection_enabled = true

  attribute {
    name = %[1]q
    type = "S"
  }
}
`, rName)
}

func testAccTableConfig_disable_deletion_protection(rName string) string {
	return fmt.Sprintf(`
resource "aws_dynamodb_table" "test" {
  name                        = %[1]q
  read_capacity               = 1
  write_capacity              = 1
  hash_key                    = %[1]q
  deletion_protection_enabled = false
  attribute {
    name = %[1]q
    type = "S"
  }
}
`, rName)
}

func testAccTableConfig_backup(rName string) string {
	return fmt.Sprintf(`
resource "aws_dynamodb_table" "test" {
  name           = %[1]q
  read_capacity  = 1
  write_capacity = 1
  hash_key       = "TestTableHashKey"

  attribute {
    name = "TestTableHashKey"
    type = "S"
  }

  point_in_time_recovery {
    enabled = true
  }
}
`, rName)
}

func testAccTableConfig_pitrWithCustomRecovery(rName string, recoveryPeriodInDays int) string {
	return fmt.Sprintf(`
resource "aws_dynamodb_table" "test" {
  name           = %[1]q
  read_capacity  = 1
  write_capacity = 1
  hash_key       = "TestTableHashKey"

  attribute {
    name = "TestTableHashKey"
    type = "S"
  }

  point_in_time_recovery {
    enabled                 = true
    recovery_period_in_days = %[2]d
  }
}
`, rName, recoveryPeriodInDays)
}

func testAccTableConfig_billingPayPerRequest(rName string) string {
	return fmt.Sprintf(`
resource "aws_dynamodb_table" "test" {
  name         = %[1]q
  billing_mode = "PAY_PER_REQUEST"
  hash_key     = "TestTableHashKey"

  attribute {
    name = "TestTableHashKey"
    type = "S"
  }
}
`, rName)
}

func testAccTableConfig_billingPayPerRequestIgnoreChanges(rName string) string {
	return fmt.Sprintf(`
resource "aws_dynamodb_table" "test" {
  name         = %[1]q
  billing_mode = "PAY_PER_REQUEST"
  hash_key     = "TestTableHashKey"

  attribute {
    name = "TestTableHashKey"
    type = "S"
  }

  lifecycle {
    ignore_changes = [read_capacity, write_capacity]
  }
}
`, rName)
}

func testAccTableConfig_billingProvisioned(rName string) string {
	return fmt.Sprintf(`
resource "aws_dynamodb_table" "test" {
  name         = %[1]q
  billing_mode = "PROVISIONED"
  hash_key     = "TestTableHashKey"

  read_capacity  = 5
  write_capacity = 5

  attribute {
    name = "TestTableHashKey"
    type = "S"
  }
}
`, rName)
}

func testAccTableConfig_billingProvisionedIgnoreChanges(rName string) string {
	return fmt.Sprintf(`
resource "aws_dynamodb_table" "test" {
  name         = %[1]q
  billing_mode = "PROVISIONED"
  hash_key     = "TestTableHashKey"

  read_capacity  = 5
  write_capacity = 5

  attribute {
    name = "TestTableHashKey"
    type = "S"
  }

  lifecycle {
    ignore_changes = [read_capacity, write_capacity]
  }
}
`, rName)
}

func testAccTableConfig_billingPayPerRequestGSI(rName string) string {
	return fmt.Sprintf(`
resource "aws_dynamodb_table" "test" {
  name         = %[1]q
  billing_mode = "PAY_PER_REQUEST"
  hash_key     = "TestTableHashKey"

  attribute {
    name = "TestTableHashKey"
    type = "S"
  }

<<<<<<< HEAD
func testAccCheckTableRecreated(i, j *awstypes.TableDescription) resource.TestCheckFunc {
	return func(s *terraform.State) error {
		if i.CreationDateTime.Equal(aws.ToTime(j.CreationDateTime)) {
			return errors.New("DynamoDB Table was not recreated")
		}

		return nil
	}
}

func testAccCheckReplicaExists(ctx context.Context, n string, region string, v *awstypes.TableDescription) resource.TestCheckFunc {
	return func(s *terraform.State) error {
		rs, ok := s.RootModule().Resources[n]
		if !ok {
			return fmt.Errorf("Not found: %s", n)
		}
=======
  attribute {
    name = "TestTableGSIKey"
    type = "S"
  }
>>>>>>> 69f9f176

  global_secondary_index {
    name            = "TestTableGSI"
    hash_key        = "TestTableGSIKey"
    projection_type = "KEYS_ONLY"
  }
}
`, rName)
}

func testAccTableConfig_billingProvisionedGSI(rName string) string {
	return fmt.Sprintf(`
resource "aws_dynamodb_table" "test" {
  billing_mode   = "PROVISIONED"
  hash_key       = "TestTableHashKey"
  name           = %[1]q
  read_capacity  = 1
  write_capacity = 1

  attribute {
    name = "TestTableHashKey"
    type = "S"
  }

  attribute {
    name = "TestTableGSIKey"
    type = "S"
  }

  global_secondary_index {
    hash_key        = "TestTableGSIKey"
    name            = "TestTableGSI"
    projection_type = "KEYS_ONLY"
    read_capacity   = 1
    write_capacity  = 1
  }
}
`, rName)
}

func testAccTableConfig_initialState(rName string) string {
	return fmt.Sprintf(`
resource "aws_dynamodb_table" "test" {
  name           = %[1]q
  read_capacity  = 1
  write_capacity = 2
  hash_key       = "TestTableHashKey"
  range_key      = "TestTableRangeKey"

  attribute {
    name = "TestTableHashKey"
    type = "S"
  }

  attribute {
    name = "TestTableRangeKey"
    type = "S"
  }

  attribute {
    name = "TestLSIRangeKey"
    type = "N"
  }

  attribute {
    name = "TestGSIRangeKey"
    type = "S"
  }

  local_secondary_index {
    name            = "TestTableLSI"
    range_key       = "TestLSIRangeKey"
    projection_type = "ALL"
  }

  global_secondary_index {
    name            = "InitialTestTableGSI"
    hash_key        = "TestTableHashKey"
    range_key       = "TestGSIRangeKey"
    write_capacity  = 1
    read_capacity   = 1
    projection_type = "KEYS_ONLY"
  }
}
`, rName)
}

func testAccTableConfig_initialStateEncryptionAmazonCMK(rName string, enabled bool) string {
	return fmt.Sprintf(`
data "aws_kms_alias" "dynamodb" {
  name = "alias/aws/dynamodb"
}

resource "aws_kms_key" "test" {
  description             = %[1]q
  deletion_window_in_days = 7
  enable_key_rotation     = true
}

resource "aws_dynamodb_table" "test" {
  name           = %[1]q
  read_capacity  = 1
  write_capacity = 1
  hash_key       = "TestTableHashKey"

  attribute {
    name = "TestTableHashKey"
    type = "S"
  }

  server_side_encryption {
    enabled = %[2]t
  }
}
`, rName, enabled)
}

func testAccTableConfig_initialStateEncryptionBYOK(rName string) string {
	return fmt.Sprintf(`
resource "aws_kms_key" "test" {
  description             = %[1]q
  deletion_window_in_days = 7
  enable_key_rotation     = true
}

resource "aws_dynamodb_table" "test" {
  name           = %[1]q
  read_capacity  = 2
  write_capacity = 2
  hash_key       = "TestTableHashKey"

  attribute {
    name = "TestTableHashKey"
    type = "S"
  }

  server_side_encryption {
    enabled     = true
    kms_key_arn = aws_kms_key.test.arn
  }
}
`, rName)
}

func testAccTableConfig_addSecondaryGSI(rName string) string {
	return fmt.Sprintf(`
resource "aws_dynamodb_table" "test" {
  name           = %[1]q
  read_capacity  = 2
  write_capacity = 2
  hash_key       = "TestTableHashKey"
  range_key      = "TestTableRangeKey"

  attribute {
    name = "TestTableHashKey"
    type = "S"
  }

  attribute {
    name = "TestTableRangeKey"
    type = "S"
  }

  attribute {
    name = "TestLSIRangeKey"
    type = "N"
  }

  attribute {
    name = "ReplacementGSIRangeKey"
    type = "N"
  }

  local_secondary_index {
    name            = "TestTableLSI"
    range_key       = "TestLSIRangeKey"
    projection_type = "ALL"
  }

  global_secondary_index {
    name               = "ReplacementTestTableGSI"
    hash_key           = "TestTableHashKey"
    range_key          = "ReplacementGSIRangeKey"
    write_capacity     = 5
    read_capacity      = 5
    projection_type    = "INCLUDE"
    non_key_attributes = ["TestNonKeyAttribute"]
  }
}
`, rName)
}

func testAccTableConfig_onDemandThroughput(rName string, read, write int) string {
	return fmt.Sprintf(`
resource "aws_dynamodb_table" "test" {
  name         = %[1]q
  billing_mode = "PAY_PER_REQUEST"
  hash_key     = "TestTableHashKey"

  on_demand_throughput {
    max_read_request_units  = %[2]d
    max_write_request_units = %[3]d
  }

  attribute {
    name = "TestTableHashKey"
    type = "S"
  }
}
`, rName, read, write)
}

func testAccTableConfig_gsiOnDemandThroughput(rName string, read, write int) string {
	return fmt.Sprintf(`
resource "aws_dynamodb_table" "test" {
  name         = %[1]q
  billing_mode = "PAY_PER_REQUEST"
  hash_key     = "TestTableHashKey"

  on_demand_throughput {
    max_read_request_units  = 10
    max_write_request_units = 10
  }

  global_secondary_index {
    name            = "att1-index"
    hash_key        = "att1"
    projection_type = "ALL"

    on_demand_throughput {
      max_read_request_units  = %[2]d
      max_write_request_units = %[3]d
    }
  }

  attribute {
    name = "TestTableHashKey"
    type = "S"
  }

  attribute {
    name = "att1"
    type = "S"
  }
}
`, rName, read, write)
}

func testAccTableConfig_streamSpecification(rName string, enabled bool, viewType string) string {
	if viewType != "null" {
		viewType = fmt.Sprintf(`"%s"`, viewType)
	}
	return fmt.Sprintf(`
resource "aws_dynamodb_table" "test" {
  name           = %[1]q
  read_capacity  = 1
  write_capacity = 2
  hash_key       = "TestTableHashKey"

  attribute {
    name = "TestTableHashKey"
    type = "S"
  }

  stream_enabled   = %[2]t
  stream_view_type = %[3]s
}
`, rName, enabled, viewType)
}

func testAccTableConfig_gsiUpdate(rName string) string {
	return fmt.Sprintf(`
variable "capacity" {
  default = 1
}

resource "aws_dynamodb_table" "test" {
  name           = %[1]q
  read_capacity  = var.capacity
  write_capacity = var.capacity
  hash_key       = "id"

  attribute {
    name = "id"
    type = "S"
  }

  attribute {
    name = "att1"
    type = "S"
  }

  attribute {
    name = "att2"
    type = "S"
  }

  attribute {
    name = "att3"
    type = "S"
  }

  global_secondary_index {
    name            = "att1-index"
    hash_key        = "att1"
    write_capacity  = var.capacity
    read_capacity   = var.capacity
    projection_type = "ALL"
  }

  global_secondary_index {
    name            = "att2-index"
    hash_key        = "att2"
    write_capacity  = var.capacity
    read_capacity   = var.capacity
    projection_type = "ALL"
  }

  global_secondary_index {
    name            = "att3-index"
    hash_key        = "att3"
    write_capacity  = var.capacity
    read_capacity   = var.capacity
    projection_type = "ALL"
  }
}
`, rName)
}

func testAccTableConfig_gsiUpdatedCapacity(rName string) string {
	return fmt.Sprintf(`
variable "capacity" {
  default = 2
}

resource "aws_dynamodb_table" "test" {
  name           = %[1]q
  read_capacity  = var.capacity
  write_capacity = var.capacity
  hash_key       = "id"

  attribute {
    name = "id"
    type = "S"
  }

  attribute {
    name = "att1"
    type = "S"
  }

  attribute {
    name = "att2"
    type = "S"
  }

  attribute {
    name = "att3"
    type = "S"
  }

  global_secondary_index {
    name            = "att1-index"
    hash_key        = "att1"
    write_capacity  = var.capacity
    read_capacity   = var.capacity
    projection_type = "ALL"
  }

  global_secondary_index {
    name            = "att2-index"
    hash_key        = "att2"
    write_capacity  = var.capacity
    read_capacity   = var.capacity
    projection_type = "ALL"
  }

  global_secondary_index {
    name            = "att3-index"
    hash_key        = "att3"
    write_capacity  = var.capacity
    read_capacity   = var.capacity
    projection_type = "ALL"
  }
}
`, rName)
}

func testAccTableConfig_gsiUpdatedOtherAttributes(rName string) string {
	return fmt.Sprintf(`
variable "capacity" {
  default = 1
}

resource "aws_dynamodb_table" "test" {
  name           = %[1]q
  read_capacity  = var.capacity
  write_capacity = var.capacity
  hash_key       = "id"

  attribute {
    name = "id"
    type = "S"
  }

  attribute {
    name = "att1"
    type = "S"
  }

  attribute {
    name = "att2"
    type = "S"
  }

  attribute {
    name = "att3"
    type = "S"
  }

  attribute {
    name = "att4"
    type = "S"
  }

  global_secondary_index {
    name            = "att1-index"
    hash_key        = "att1"
    write_capacity  = var.capacity
    read_capacity   = var.capacity
    projection_type = "ALL"
  }

  global_secondary_index {
    name            = "att2-index"
    hash_key        = "att4"
    range_key       = "att2"
    write_capacity  = var.capacity
    read_capacity   = var.capacity
    projection_type = "ALL"
  }

  global_secondary_index {
    name               = "att3-index"
    hash_key           = "att3"
    range_key          = "att4"
    write_capacity     = var.capacity
    read_capacity      = var.capacity
    projection_type    = "INCLUDE"
    non_key_attributes = ["RandomAttribute"]
  }
}
`, rName)
}

func testAccTableConfig_gsiUpdatedNonKeyAttributes(rName string) string {
	return fmt.Sprintf(`
variable "capacity" {
  default = 1
}

resource "aws_dynamodb_table" "test" {
  name           = %[1]q
  read_capacity  = var.capacity
  write_capacity = var.capacity
  hash_key       = "id"

  attribute {
    name = "id"
    type = "S"
  }

  attribute {
    name = "att1"
    type = "S"
  }

  attribute {
    name = "att2"
    type = "S"
  }

  attribute {
    name = "att3"
    type = "S"
  }

  attribute {
    name = "att4"
    type = "S"
  }

  global_secondary_index {
    name            = "att1-index"
    hash_key        = "att1"
    write_capacity  = var.capacity
    read_capacity   = var.capacity
    projection_type = "ALL"
  }

  global_secondary_index {
    name            = "att2-index"
    hash_key        = "att4"
    range_key       = "att2"
    write_capacity  = var.capacity
    read_capacity   = var.capacity
    projection_type = "ALL"
  }

  global_secondary_index {
    name               = "att3-index"
    hash_key           = "att3"
    range_key          = "att4"
    write_capacity     = var.capacity
    read_capacity      = var.capacity
    projection_type    = "INCLUDE"
    non_key_attributes = ["RandomAttribute", "AnotherAttribute"]
  }
}
`, rName)
}

func testAccTableConfig_gsiMultipleNonKeyAttributes(rName, attributes string) string {
	return fmt.Sprintf(`
variable "capacity" {
  default = 1
}

resource "aws_dynamodb_table" "test" {
  name           = %[1]q
  read_capacity  = var.capacity
  write_capacity = var.capacity
  hash_key       = "id"

  attribute {
    name = "id"
    type = "S"
  }

  attribute {
    name = "att1"
    type = "S"
  }

  attribute {
    name = "att2"
    type = "S"
  }

  global_secondary_index {
    name               = "att1-index"
    hash_key           = "att1"
    range_key          = "att2"
    write_capacity     = var.capacity
    read_capacity      = var.capacity
    projection_type    = "INCLUDE"
    non_key_attributes = [%s]
  }
}
`, rName, attributes)
}

func testAccTableConfig_lsiNonKeyAttributes(rName string) string {
	return fmt.Sprintf(`
resource "aws_dynamodb_table" "test" {
  name           = %[1]q
  hash_key       = "TestTableHashKey"
  range_key      = "TestTableRangeKey"
  write_capacity = 1
  read_capacity  = 1

  attribute {
    name = "TestTableHashKey"
    type = "S"
  }

  attribute {
    name = "TestTableRangeKey"
    type = "S"
  }

  attribute {
    name = "TestLSIRangeKey"
    type = "N"
  }

  local_secondary_index {
    name               = "TestTableLSI"
    range_key          = "TestLSIRangeKey"
    projection_type    = "INCLUDE"
    non_key_attributes = ["TestNonKeyAttribute"]
  }
}
`, rName)
}

func testAccTableConfig_timeToLive(rName, ttlAttribute string, ttlEnabled bool) string {
	return fmt.Sprintf(`
resource "aws_dynamodb_table" "test" {
  hash_key       = "TestTableHashKey"
  name           = %[1]q
  read_capacity  = 1
  write_capacity = 1

  attribute {
    name = "TestTableHashKey"
    type = "S"
  }

  ttl {
    attribute_name = %[2]q
    enabled        = %[3]t
  }
}
`, rName, ttlAttribute, ttlEnabled)
}

func testAccTableConfig_timeToLive_unset(rName string) string {
	return fmt.Sprintf(`
resource "aws_dynamodb_table" "test" {
  hash_key       = "TestTableHashKey"
  name           = %[1]q
  read_capacity  = 1
  write_capacity = 1

  attribute {
    name = "TestTableHashKey"
    type = "S"
  }
}
`, rName)
}

func testAccTableConfig_TTL_missingAttributeName(rName string, ttlEnabled bool) string {
	return fmt.Sprintf(`
resource "aws_dynamodb_table" "test" {
  hash_key       = "TestTableHashKey"
  name           = %[1]q
  read_capacity  = 1
  write_capacity = 1

  attribute {
    name = "TestTableHashKey"
    type = "S"
  }

  ttl {
    attribute_name = ""
    enabled        = %[2]t
  }
}
`, rName, ttlEnabled)
}

func testAccTableConfig_oneAttribute(rName, hashKey, attrName, attrType string) string {
	return fmt.Sprintf(`
resource "aws_dynamodb_table" "test" {
  name           = %[1]q
  read_capacity  = 10
  write_capacity = 10
  hash_key       = "staticHashKey"

  attribute {
    name = "staticHashKey"
    type = "S"
  }

  attribute {
    name = %[3]q
    type = %[4]q
  }

  global_secondary_index {
    name            = "gsiName"
    hash_key        = %[2]q
    write_capacity  = 10
    read_capacity   = 10
    projection_type = "KEYS_ONLY"
  }
}
`, rName, hashKey, attrName, attrType)
}

func testAccTableConfig_twoAttributes(rName, hashKey, rangeKey, attrName1, attrType1, attrName2, attrType2 string) string {
	return fmt.Sprintf(`
resource "aws_dynamodb_table" "test" {
  name           = %[1]q
  read_capacity  = 10
  write_capacity = 10
  hash_key       = "staticHashKey"

  attribute {
    name = "staticHashKey"
    type = "S"
  }

  attribute {
    name = %[4]q
    type = %[5]q
  }

  attribute {
    name = %[6]q
    type = %[7]q
  }

  global_secondary_index {
    name            = "gsiName"
    hash_key        = %[2]q
    range_key       = %[3]q
    write_capacity  = 10
    read_capacity   = 10
    projection_type = "KEYS_ONLY"
  }
}
`, rName, hashKey, rangeKey, attrName1, attrType1, attrName2, attrType2)
}

func testAccTableConfig_unmatchedIndexes(rName, attr1, attr2 string) string {
	return fmt.Sprintf(`
resource "aws_dynamodb_table" "test" {
  name           = %[1]q
  read_capacity  = 10
  write_capacity = 10
  hash_key       = "staticHashKey"
  range_key      = %[2]q

  attribute {
    name = "staticHashKey"
    type = "S"
  }

  local_secondary_index {
    name            = "lsiName"
    range_key       = %[3]q
    projection_type = "KEYS_ONLY"
  }
}
`, rName, attr1, attr2)
}

func testAccTableConfig_replica0(rName string) string {
	return acctest.ConfigCompose(
		acctest.ConfigMultipleRegionProvider(3), // Prevent "Provider configuration not present" errors
		fmt.Sprintf(`
resource "aws_dynamodb_table" "test" {
  name             = %[1]q
  hash_key         = "TestTableHashKey"
  billing_mode     = "PAY_PER_REQUEST"
  stream_enabled   = true
  stream_view_type = "NEW_AND_OLD_IMAGES"

  attribute {
    name = "TestTableHashKey"
    type = "S"
  }
}
`, rName))
}

func testAccTableConfig_replica1(rName string) string {
	return acctest.ConfigCompose(
		acctest.ConfigMultipleRegionProvider(3), // Prevent "Provider configuration not present" errors
		fmt.Sprintf(`
data "aws_region" "alternate" {
  provider = "awsalternate"
}

resource "aws_dynamodb_table" "test" {
  name             = %[1]q
  hash_key         = "TestTableHashKey"
  billing_mode     = "PAY_PER_REQUEST"
  stream_enabled   = true
  stream_view_type = "NEW_AND_OLD_IMAGES"

  attribute {
    name = "TestTableHashKey"
    type = "S"
  }

  replica {
    region_name = data.aws_region.alternate.region
  }
}
`, rName))
}

func testAccTableConfig_MRSC_replica_count3(rName string) string {
	return acctest.ConfigCompose(
		acctest.ConfigMultipleRegionProvider(4), // Prevent "Provider configuration not present" errors
		fmt.Sprintf(`
data "aws_region" "alternate" {
  provider = "awsalternate"
}

data "aws_region" "third" {
  provider = "awsthird"
}

data "aws_region" "fourth" {
  provider = "awsfourth"
}

resource "aws_dynamodb_table" "test_mrsc" {
  name             = %[1]q
  hash_key         = "TestTableHashKey"
  billing_mode     = "PAY_PER_REQUEST"
  stream_enabled   = true
  stream_view_type = "NEW_AND_OLD_IMAGES"

  attribute {
    name = "TestTableHashKey"
    type = "S"
  }

  replica {
    region_name      = data.aws_region.alternate.name
    consistency_mode = "STRONG"
  }

  replica {
    region_name      = data.aws_region.third.name
    consistency_mode = "STRONG"
  }

  replica {
    region_name      = data.aws_region.fourth.name
    consistency_mode = "STRONG"
  }
}
`, rName))
}

func testAccTableConfig_MRSC_replica_count1(rName string) string {
	return acctest.ConfigCompose(
		acctest.ConfigMultipleRegionProvider(2), // Prevent "Provider configuration not present" errors
		fmt.Sprintf(`
data "aws_region" "alternate" {
  provider = "awsalternate"
}

data "aws_region" "third" {
  provider = "awsthird"
}

data "aws_region" "fourth" {
  provider = "awsfourth"
}

resource "aws_dynamodb_table" "test_mrsc" {
  name             = %[1]q
  hash_key         = "TestTableHashKey"
  billing_mode     = "PAY_PER_REQUEST"
  stream_enabled   = true
  stream_view_type = "NEW_AND_OLD_IMAGES"

  attribute {
    name = "TestTableHashKey"
    type = "S"
  }

  replica {
    region_name      = data.aws_region.alternate.name
    consistency_mode = "STRONG"
  }
}
`, rName))
}

func testAccTableConfig_MRSC_replica_mixed_consistency_mode(rName string) string {
	return acctest.ConfigCompose(
		acctest.ConfigMultipleRegionProvider(3), // Prevent "Provider configuration not present" errors
		fmt.Sprintf(`
data "aws_region" "alternate" {
  provider = "awsalternate"
}

data "aws_region" "third" {
  provider = "awsthird"
}

resource "aws_dynamodb_table" "test_mrsc" {
  name             = %[1]q
  hash_key         = "TestTableHashKey"
  billing_mode     = "PAY_PER_REQUEST"
  stream_enabled   = true
  stream_view_type = "NEW_AND_OLD_IMAGES"

  attribute {
    name = "TestTableHashKey"
    type = "S"
  }

  replica {
    region_name      = data.aws_region.alternate.name
    consistency_mode = "STRONG"
  }

  replica {
    region_name      = data.aws_region.third.name
    consistency_mode = "EVENTUAL"
  }
}
`, rName))
}

func testAccTableConfig_MRSC_replica_eventual_consistency(rName string) string {
	return acctest.ConfigCompose(
		acctest.ConfigMultipleRegionProvider(3), // Prevent "Provider configuration not present" errors
		fmt.Sprintf(`
data "aws_region" "alternate" {
  provider = "awsalternate"
}

data "aws_region" "third" {
  provider = "awsthird"
}

resource "aws_dynamodb_table" "test_mrsc" {
  name             = %[1]q
  hash_key         = "TestTableHashKey"
  billing_mode     = "PAY_PER_REQUEST"
  stream_enabled   = true
  stream_view_type = "NEW_AND_OLD_IMAGES"

  attribute {
    name = "TestTableHashKey"
    type = "S"
  }

  replica {
    region_name      = data.aws_region.alternate.name
    consistency_mode = "EVENTUAL"
  }

  replica {
    region_name      = data.aws_region.third.name
    consistency_mode = "EVENTUAL"
  }
}
`, rName))
}

func testAccTableConfig_MRSC_replica(rName string) string {
	return acctest.ConfigCompose(
		acctest.ConfigMultipleRegionProvider(3), // Prevent "Provider configuration not present" errors
		fmt.Sprintf(`
data "aws_region" "alternate" {
  provider = "awsalternate"
}

data "aws_region" "third" {
  provider = "awsthird"
}

resource "aws_dynamodb_table" "test_mrsc" {
  name             = %[1]q
  hash_key         = "TestTableHashKey"
  billing_mode     = "PAY_PER_REQUEST"
  stream_enabled   = true
  stream_view_type = "NEW_AND_OLD_IMAGES"

  attribute {
    name = "TestTableHashKey"
    type = "S"
  }

  replica {
    region_name      = data.aws_region.alternate.name
    consistency_mode = "STRONG"
  }

  replica {
    region_name      = data.aws_region.third.name
    consistency_mode = "STRONG"
  }
}
`, rName))
}

func testAccTableConfig_replicaEncryptedDefault(rName string, sseEnabled bool) string {
	return acctest.ConfigCompose(
		acctest.ConfigMultipleRegionProvider(3), // Prevent "Provider configuration not present" errors
		fmt.Sprintf(`
data "aws_region" "alternate" {
  provider = "awsalternate"
}

resource "aws_dynamodb_table" "test" {
  name             = %[1]q
  hash_key         = "TestTableHashKey"
  billing_mode     = "PAY_PER_REQUEST"
  stream_enabled   = true
  stream_view_type = "NEW_AND_OLD_IMAGES"

  attribute {
    name = "TestTableHashKey"
    type = "S"
  }

  server_side_encryption {
    enabled = %[2]t
  }

  replica {
    region_name = data.aws_region.alternate.region
  }
}
`, rName, sseEnabled))
}

func testAccTableConfig_replicaCMK(rName string) string {
	return acctest.ConfigCompose(
		acctest.ConfigMultipleRegionProvider(3), // Prevent "Provider configuration not present" errors
		fmt.Sprintf(`
data "aws_region" "alternate" {
  provider = "awsalternate"
}

resource "aws_kms_key" "test" {
  description             = %[1]q
  deletion_window_in_days = 7
  enable_key_rotation     = true
}

resource "aws_kms_key" "awsalternate" {
  provider                = "awsalternate"
  description             = %[1]q
  deletion_window_in_days = 7
  enable_key_rotation     = true
}

resource "aws_dynamodb_table" "test" {
  name             = %[1]q
  hash_key         = "TestTableHashKey"
  billing_mode     = "PAY_PER_REQUEST"
  stream_enabled   = true
  stream_view_type = "NEW_AND_OLD_IMAGES"

  attribute {
    name = "TestTableHashKey"
    type = "S"
  }

  replica {
    region_name = data.aws_region.alternate.region
    kms_key_arn = aws_kms_key.awsalternate.arn
  }

  server_side_encryption {
    enabled     = true
    kms_key_arn = aws_kms_key.test.arn
  }

  timeouts {
    create = "20m"
    update = "20m"
    delete = "20m"
  }
}
`, rName))
}

func testAccTableConfig_replicaAmazonManagedKey(rName string) string {
	return acctest.ConfigCompose(
		acctest.ConfigMultipleRegionProvider(3), // Prevent "Provider configuration not present" errors
		fmt.Sprintf(`
data "aws_region" "alternate" {
  provider = "awsalternate"
}

data "aws_region" "third" {
  provider = "awsthird"
}

resource "aws_dynamodb_table" "test" {
  name             = %[1]q
  hash_key         = "TestTableHashKey"
  billing_mode     = "PAY_PER_REQUEST"
  stream_enabled   = true
  stream_view_type = "NEW_AND_OLD_IMAGES"

  attribute {
    name = "TestTableHashKey"
    type = "S"
  }

  replica {
    region_name = data.aws_region.alternate.region
  }

  replica {
    region_name = data.aws_region.third.region
  }

  server_side_encryption {
    enabled = true
  }

  timeouts {
    create = "20m"
    update = "20m"
    delete = "20m"
  }
}
`, rName))
}

func testAccTableConfig_replica_MRSC_AmazonManagedKey(rName string) string {
	return acctest.ConfigCompose(
		acctest.ConfigMultipleRegionProvider(3), // Prevent "Provider configuration not present" errors
		fmt.Sprintf(`
data "aws_region" "alternate" {
  provider = "awsalternate"
}

data "aws_region" "third" {
  provider = "awsthird"
}

resource "aws_dynamodb_table" "test" {
  name             = %[1]q
  hash_key         = "TestTableHashKey"
  billing_mode     = "PAY_PER_REQUEST"
  stream_enabled   = true
  stream_view_type = "NEW_AND_OLD_IMAGES"

  attribute {
    name = "TestTableHashKey"
    type = "S"
  }

  replica {
    region_name      = data.aws_region.alternate.name
    consistency_mode = "STRONG"
  }

  replica {
    region_name      = data.aws_region.third.name
    consistency_mode = "STRONG"
  }

  server_side_encryption {
    enabled = true
  }

  timeouts {
    create = "20m"
    update = "20m"
    delete = "20m"
  }
}
`, rName))
}

func testAccTableConfig_replicaCMKUpdate(rName, keyReplica1, keyReplica2 string) string {
	return acctest.ConfigCompose(
		acctest.ConfigMultipleRegionProvider(3), // Prevent "Provider configuration not present" errors
		fmt.Sprintf(`
data "aws_region" "alternate" {
  provider = "awsalternate"
}

data "aws_region" "third" {
  provider = "awsthird"
}

resource "aws_kms_key" "test" {
  description             = %[1]q
  deletion_window_in_days = 7
  enable_key_rotation     = true
}

resource "aws_kms_key" "awsalternate1" {
  provider                = "awsalternate"
  description             = "%[1]s-1"
  deletion_window_in_days = 7
  enable_key_rotation     = true
}

resource "aws_kms_key" "awsalternate2" {
  provider                = "awsalternate"
  description             = "%[1]s-2"
  deletion_window_in_days = 7
  enable_key_rotation     = true
}

resource "aws_kms_key" "awsthird1" {
  provider                = "awsthird"
  description             = "%[1]s-1"
  deletion_window_in_days = 7
  enable_key_rotation     = true
}

resource "aws_kms_key" "awsthird2" {
  provider                = "awsthird"
  description             = "%[1]s-2"
  deletion_window_in_days = 7
  enable_key_rotation     = true
}

resource "aws_dynamodb_table" "test" {
  name             = %[1]q
  hash_key         = "TestTableHashKey"
  billing_mode     = "PAY_PER_REQUEST"
  stream_enabled   = true
  stream_view_type = "NEW_AND_OLD_IMAGES"

  attribute {
    name = "TestTableHashKey"
    type = "S"
  }

  replica {
    region_name = data.aws_region.alternate.region
    kms_key_arn = aws_kms_key.%[2]s.arn
  }

  replica {
    region_name = data.aws_region.third.region
    kms_key_arn = aws_kms_key.%[3]s.arn
  }

  server_side_encryption {
    enabled     = true
    kms_key_arn = aws_kms_key.test.arn
  }

  timeouts {
    create = "20m"
    update = "20m"
    delete = "20m"
  }
}
`, rName, keyReplica1, keyReplica2))
}

func testAccTableConfig_replica_MRSC_CMKUpdate(rName, keyReplica1, keyReplica2 string) string {
	return acctest.ConfigCompose(
		acctest.ConfigMultipleRegionProvider(3), // Prevent "Provider configuration not present" errors
		fmt.Sprintf(`
data "aws_region" "alternate" {
  provider = "awsalternate"
}

data "aws_region" "third" {
  provider = "awsthird"
}

resource "aws_kms_key" "test" {
  description             = %[1]q
  deletion_window_in_days = 7
}

resource "aws_kms_key" "awsalternate1" {
  provider                = "awsalternate"
  description             = "%[1]s-1"
  deletion_window_in_days = 7
}

resource "aws_kms_key" "awsalternate2" {
  provider                = "awsalternate"
  description             = "%[1]s-2"
  deletion_window_in_days = 7
}

resource "aws_kms_key" "awsthird1" {
  provider                = "awsthird"
  description             = "%[1]s-1"
  deletion_window_in_days = 7
}

resource "aws_kms_key" "awsthird2" {
  provider                = "awsthird"
  description             = "%[1]s-2"
  deletion_window_in_days = 7
}

resource "aws_dynamodb_table" "test" {
  name             = %[1]q
  hash_key         = "TestTableHashKey"
  billing_mode     = "PAY_PER_REQUEST"
  stream_enabled   = true
  stream_view_type = "NEW_AND_OLD_IMAGES"

  attribute {
    name = "TestTableHashKey"
    type = "S"
  }

  replica {
    region_name      = data.aws_region.alternate.name
    kms_key_arn      = aws_kms_key.%[2]s.arn
    consistency_mode = "STRONG"
  }

  replica {
    region_name      = data.aws_region.third.name
    kms_key_arn      = aws_kms_key.%[3]s.arn
    consistency_mode = "STRONG"
  }

  server_side_encryption {
    enabled     = true
    kms_key_arn = aws_kms_key.test.arn
  }

  timeouts {
    create = "20m"
    update = "20m"
    delete = "20m"
  }
}
`, rName, keyReplica1, keyReplica2))
}

func testAccTableConfig_replicaPITR(rName string, mainPITR, replica1, replica2 bool) string {
	return acctest.ConfigCompose(
		acctest.ConfigMultipleRegionProvider(3), // Prevent "Provider configuration not present" errors
		fmt.Sprintf(`
data "aws_region" "alternate" {
  provider = "awsalternate"
}

data "aws_region" "third" {
  provider = "awsthird"
}

resource "aws_dynamodb_table" "test" {
  name             = %[1]q
  hash_key         = "TestTableHashKey"
  billing_mode     = "PAY_PER_REQUEST"
  stream_enabled   = true
  stream_view_type = "NEW_AND_OLD_IMAGES"

  attribute {
    name = "TestTableHashKey"
    type = "S"
  }

  point_in_time_recovery {
    enabled = %[2]t
  }

  replica {
    region_name            = data.aws_region.alternate.region
    point_in_time_recovery = %[3]t
  }

  replica {
    region_name            = data.aws_region.third.region
    point_in_time_recovery = %[4]t
  }
}
`, rName, mainPITR, replica1, replica2))
}

func testAccTableConfig_replica_MRSC_PITR(rName string, mainPITR, replica1, replica2 bool) string {
	return acctest.ConfigCompose(
		acctest.ConfigMultipleRegionProvider(3), // Prevent "Provider configuration not present" errors
		fmt.Sprintf(`
data "aws_region" "alternate" {
  provider = "awsalternate"
}

data "aws_region" "third" {
  provider = "awsthird"
}

resource "aws_dynamodb_table" "test" {
  name             = %[1]q
  hash_key         = "TestTableHashKey"
  billing_mode     = "PAY_PER_REQUEST"
  stream_enabled   = true
  stream_view_type = "NEW_AND_OLD_IMAGES"

  attribute {
    name = "TestTableHashKey"
    type = "S"
  }

  point_in_time_recovery {
    enabled = %[2]t
  }

  replica {
    region_name            = data.aws_region.alternate.name
    point_in_time_recovery = %[3]t
    consistency_mode       = "STRONG"
  }

  replica {
    region_name            = data.aws_region.third.name
    point_in_time_recovery = %[4]t
    consistency_mode       = "STRONG"
  }
}
`, rName, mainPITR, replica1, replica2))
}

func testAccTableConfig_replicaPITRKMS(rName string, mainPITR, replica1, replica2 bool) string {
	return acctest.ConfigCompose(
		acctest.ConfigMultipleRegionProvider(3),
		fmt.Sprintf(`
data "aws_region" "alternate" {
  provider = awsalternate
}

data "aws_region" "third" {
  provider = awsthird
}

resource "aws_kms_key" "test" {
  description             = %[1]q
  deletion_window_in_days = 7
  enable_key_rotation     = true
}

resource "aws_kms_key" "alternate" {
  provider                = awsalternate
  description             = %[1]q
  deletion_window_in_days = 7
  enable_key_rotation     = true
}

resource "aws_kms_key" "third" {
  provider                = awsthird
  description             = %[1]q
  deletion_window_in_days = 7
  enable_key_rotation     = true
}

resource "aws_dynamodb_table" "test" {
  name             = %[1]q
  hash_key         = "TestTableHashKey"
  billing_mode     = "PAY_PER_REQUEST"
  stream_enabled   = true
  stream_view_type = "NEW_AND_OLD_IMAGES"

  attribute {
    name = "TestTableHashKey"
    type = "S"
  }

  point_in_time_recovery {
    enabled = %[2]t
  }

  server_side_encryption {
    enabled     = true
    kms_key_arn = aws_kms_key.test.arn
  }

  replica {
    region_name            = data.aws_region.alternate.region
    point_in_time_recovery = %[3]t
    kms_key_arn            = aws_kms_key.alternate.arn
  }

  replica {
    region_name            = data.aws_region.third.region
    point_in_time_recovery = %[4]t
    kms_key_arn            = aws_kms_key.third.arn
  }
}
`, rName, mainPITR, replica1, replica2))
}

func testAccTableConfig_replica_MRSC_PITRKMS(rName string, mainPITR, replica1, replica2 bool) string {
	return acctest.ConfigCompose(
		acctest.ConfigMultipleRegionProvider(3),
		fmt.Sprintf(`
data "aws_region" "alternate" {
  provider = awsalternate
}

data "aws_region" "third" {
  provider = awsthird
}

resource "aws_kms_key" "test" {
  description             = %[1]q
  deletion_window_in_days = 7
}

resource "aws_kms_key" "alternate" {
  provider                = awsalternate
  description             = %[1]q
  deletion_window_in_days = 7
}

resource "aws_kms_key" "third" {
  provider                = awsthird
  description             = %[1]q
  deletion_window_in_days = 7
}

resource "aws_dynamodb_table" "test" {
  name             = %[1]q
  hash_key         = "TestTableHashKey"
  billing_mode     = "PAY_PER_REQUEST"
  stream_enabled   = true
  stream_view_type = "NEW_AND_OLD_IMAGES"

  attribute {
    name = "TestTableHashKey"
    type = "S"
  }

  point_in_time_recovery {
    enabled = %[2]t
  }

  server_side_encryption {
    enabled     = true
    kms_key_arn = aws_kms_key.test.arn
  }

  replica {
    region_name            = data.aws_region.alternate.name
    point_in_time_recovery = %[3]t
    kms_key_arn            = aws_kms_key.alternate.arn
    consistency_mode       = "STRONG"
  }

  replica {
    region_name            = data.aws_region.third.name
    point_in_time_recovery = %[4]t
    kms_key_arn            = aws_kms_key.third.arn
    consistency_mode       = "STRONG"
  }
}
`, rName, mainPITR, replica1, replica2))
}

func testAccTableConfig_replicaTags(rName, key, value string, propagate1, propagate2 bool) string {
	return acctest.ConfigCompose(
		acctest.ConfigMultipleRegionProvider(3),
		fmt.Sprintf(`
data "aws_region" "alternate" {
  provider = "awsalternate"
}

data "aws_region" "third" {
  provider = "awsthird"
}

resource "aws_dynamodb_table" "test" {
  name             = %[1]q
  hash_key         = "TestTableHashKey"
  billing_mode     = "PAY_PER_REQUEST"
  stream_enabled   = true
  stream_view_type = "NEW_AND_OLD_IMAGES"

  attribute {
    name = "TestTableHashKey"
    type = "S"
  }

  replica {
    region_name    = data.aws_region.alternate.region
    propagate_tags = %[4]t
  }

  replica {
    region_name    = data.aws_region.third.region
    propagate_tags = %[5]t
  }

  tags = {
    Name  = %[1]q
    Pozo  = "Amargo"
    %[2]s = %[3]q
  }
}
`, rName, key, value, propagate1, propagate2))
}

func testAccTableConfig_replica_MRSC_Tags(rName, key, value string, propagate1, propagate2 bool) string {
	return acctest.ConfigCompose(
		acctest.ConfigMultipleRegionProvider(3),
		fmt.Sprintf(`
data "aws_region" "alternate" {
  provider = "awsalternate"
}

data "aws_region" "third" {
  provider = "awsthird"
}

resource "aws_dynamodb_table" "test" {
  name             = %[1]q
  hash_key         = "TestTableHashKey"
  billing_mode     = "PAY_PER_REQUEST"
  stream_enabled   = true
  stream_view_type = "NEW_AND_OLD_IMAGES"

  attribute {
    name = "TestTableHashKey"
    type = "S"
  }

  replica {
    region_name      = data.aws_region.alternate.name
    propagate_tags   = %[4]t
    consistency_mode = "STRONG"
  }

  replica {
    region_name      = data.aws_region.third.name
    propagate_tags   = %[5]t
    consistency_mode = "STRONG"
  }

  tags = {
    Name  = %[1]q
    Pozo  = "Amargo"
    %[2]s = %[3]q
  }
}
`, rName, key, value, propagate1, propagate2))
}

func testAccTableConfig_replica2(rName string) string {
	return acctest.ConfigCompose(
		acctest.ConfigMultipleRegionProvider(3),
		fmt.Sprintf(`
data "aws_region" "alternate" {
  provider = "awsalternate"
}

data "aws_region" "third" {
  provider = "awsthird"
}

resource "aws_dynamodb_table" "test" {
  name             = %[1]q
  hash_key         = "TestTableHashKey"
  billing_mode     = "PAY_PER_REQUEST"
  stream_enabled   = true
  stream_view_type = "NEW_AND_OLD_IMAGES"

  attribute {
    name = "TestTableHashKey"
    type = "S"
  }

  replica {
    region_name = data.aws_region.alternate.region
  }

  replica {
    region_name = data.aws_region.third.region
  }
}
`, rName))
}

func testAccTableConfig_replicaTagsNext1(rName string, region1 string, propagate1 bool) string {
	return acctest.ConfigCompose(
		acctest.ConfigMultipleRegionProvider(3),
		fmt.Sprintf(`
resource "aws_dynamodb_table" "test" {
  name             = %[1]q
  hash_key         = "TestTableHashKey"
  billing_mode     = "PAY_PER_REQUEST"
  stream_enabled   = true
  stream_view_type = "NEW_AND_OLD_IMAGES"

  attribute {
    name = "TestTableHashKey"
    type = "S"
  }

  replica {
    region_name    = %[2]q
    propagate_tags = %[3]t
  }

  tags = {
    Name = %[1]q
    Pozo = "Amargo"
  }
}
`, rName, region1, propagate1))
}

func testAccTableConfig_replica_MRSC_TagsNext1(rName string, region1 string, propagate1 bool) string {
	return acctest.ConfigCompose(
		acctest.ConfigMultipleRegionProvider(3),
		fmt.Sprintf(`
resource "aws_dynamodb_table" "test" {
  name             = %[1]q
  hash_key         = "TestTableHashKey"
  billing_mode     = "PAY_PER_REQUEST"
  stream_enabled   = true
  stream_view_type = "NEW_AND_OLD_IMAGES"

  attribute {
    name = "TestTableHashKey"
    type = "S"
  }

  replica {
    region_name    = %[2]q
    propagate_tags = %[3]t
  }

  tags = {
    Name = %[1]q
    Pozo = "Amargo"
  }
}
`, rName, region1, propagate1))
}

func testAccTableConfig_replicaTagsNext2(rName, region1 string, propagate1 bool, region2 string, propagate2 bool) string {
	return acctest.ConfigCompose(
		acctest.ConfigMultipleRegionProvider(3),
		fmt.Sprintf(`
resource "aws_dynamodb_table" "test" {
  name             = %[1]q
  hash_key         = "TestTableHashKey"
  billing_mode     = "PAY_PER_REQUEST"
  stream_enabled   = true
  stream_view_type = "NEW_AND_OLD_IMAGES"

  attribute {
    name = "TestTableHashKey"
    type = "S"
  }

  replica {
    region_name    = %[2]q
    propagate_tags = %[3]t
  }

  replica {
    region_name    = %[4]q
    propagate_tags = %[5]t
  }

  tags = {
    Name = %[1]q
    Pozo = "Amargo"
  }
}
`, rName, region1, propagate1, region2, propagate2))
}

func testAccTableConfig_replica_MRSC_TagsNext2(rName, region1 string, propagate1 bool, region2 string, propagate2 bool) string {
	return acctest.ConfigCompose(
		acctest.ConfigMultipleRegionProvider(3),
		fmt.Sprintf(`
resource "aws_dynamodb_table" "test" {
  name             = %[1]q
  hash_key         = "TestTableHashKey"
  billing_mode     = "PAY_PER_REQUEST"
  stream_enabled   = true
  stream_view_type = "NEW_AND_OLD_IMAGES"

  attribute {
    name = "TestTableHashKey"
    type = "S"
  }

  replica {
    region_name    = %[2]q
    propagate_tags = %[3]t
  }

  replica {
    region_name    = %[4]q
    propagate_tags = %[5]t
  }

  tags = {
    Name = %[1]q
    Pozo = "Amargo"
  }
}
`, rName, region1, propagate1, region2, propagate2))
}

func testAccTableConfig_replicaTagsUpdate1(rName, region1 string) string {
	return acctest.ConfigCompose(
		acctest.ConfigMultipleRegionProvider(3),
		fmt.Sprintf(`
resource "aws_dynamodb_table" "test" {
  name             = %[1]q
  hash_key         = "TestTableHashKey"
  billing_mode     = "PAY_PER_REQUEST"
  stream_enabled   = true
  stream_view_type = "NEW_AND_OLD_IMAGES"

  attribute {
    name = "TestTableHashKey"
    type = "S"
  }

  replica {
    region_name    = %[2]q
    propagate_tags = true
  }

  tags = {
    Name = %[1]q
    Pozo = "Amargo"
  }
}
`, rName, region1))
}

func testAccTableConfig_replicaTagsUpdate2(rName, region1 string) string {
	return acctest.ConfigCompose(
		acctest.ConfigMultipleRegionProvider(3),
		fmt.Sprintf(`
resource "aws_dynamodb_table" "test" {
  name             = %[1]q
  hash_key         = "TestTableHashKey"
  billing_mode     = "PAY_PER_REQUEST"
  stream_enabled   = true
  stream_view_type = "NEW_AND_OLD_IMAGES"

  attribute {
    name = "TestTableHashKey"
    type = "S"
  }

  replica {
    region_name    = %[2]q
    propagate_tags = true
  }

  tags = {
    Name   = %[1]q
    Pozo   = "Amargo"
    tyDi   = "Lullaby"
    Thrill = "Seekers"
  }
}
`, rName, region1))
}

func testAccTableConfig_replicaTagsUpdate3(rName, region1 string, region2 string) string {
	return acctest.ConfigCompose(
		acctest.ConfigMultipleRegionProvider(3),
		fmt.Sprintf(`
resource "aws_dynamodb_table" "test" {
  name             = %[1]q
  hash_key         = "TestTableHashKey"
  billing_mode     = "PAY_PER_REQUEST"
  stream_enabled   = true
  stream_view_type = "NEW_AND_OLD_IMAGES"

  attribute {
    name = "TestTableHashKey"
    type = "S"
  }

  replica {
    region_name    = %[2]q
    propagate_tags = true
  }

  replica {
    region_name    = %[3]q
    propagate_tags = true
  }

  tags = {
    Name   = %[1]q
    Pozo   = "Amargo"
    tyDi   = "Lullaby"
    Thrill = "Seekers"
  }
}
`, rName, region1, region2))
}

func testAccTableConfig_replicaTagsUpdate4(rName, region1 string, region2 string) string {
	return acctest.ConfigCompose(
		acctest.ConfigMultipleRegionProvider(3),
		fmt.Sprintf(`
resource "aws_dynamodb_table" "test" {
  name             = %[1]q
  hash_key         = "TestTableHashKey"
  billing_mode     = "PAY_PER_REQUEST"
  stream_enabled   = true
  stream_view_type = "NEW_AND_OLD_IMAGES"

  attribute {
    name = "TestTableHashKey"
    type = "S"
  }

  replica {
    region_name    = %[2]q
    propagate_tags = true
  }

  replica {
    region_name    = %[3]q
    propagate_tags = true
  }

  tags = {
    Name    = %[1]q
    Pozo    = "Amargo"
    tyDi    = "Lullaby"
    Thrill  = "Seekers"
    Tristan = "Joe"
    Humming = "bird"
  }
}
`, rName, region1, region2))
}

func testAccTableConfig_replicaTagsUpdate5(rName, region1 string, region2 string) string {
	return acctest.ConfigCompose(
		acctest.ConfigMultipleRegionProvider(3),
		fmt.Sprintf(`
resource "aws_dynamodb_table" "test" {
  name             = %[1]q
  hash_key         = "TestTableHashKey"
  billing_mode     = "PAY_PER_REQUEST"
  stream_enabled   = true
  stream_view_type = "NEW_AND_OLD_IMAGES"

  attribute {
    name = "TestTableHashKey"
    type = "S"
  }

  replica {
    region_name    = %[2]q
    propagate_tags = true
  }

  replica {
    region_name    = %[3]q
    propagate_tags = true
  }

  tags = {
    Name = %[1]q
  }
}
`, rName, region1, region2))
}

func testAccTableConfig_replica_MRSC_TagsUpdate1(rName, region1 string, region2 string) string {
	return acctest.ConfigCompose(
		acctest.ConfigMultipleRegionProvider(3),
		fmt.Sprintf(`
resource "aws_dynamodb_table" "test" {
  name             = %[1]q
  hash_key         = "TestTableHashKey"
  billing_mode     = "PAY_PER_REQUEST"
  stream_enabled   = true
  stream_view_type = "NEW_AND_OLD_IMAGES"

  attribute {
    name = "TestTableHashKey"
    type = "S"
  }

  replica {
    region_name      = %[2]q
    propagate_tags   = true
    consistency_mode = "STRONG"
  }

  replica {
    region_name      = %[3]q
    propagate_tags   = true
    consistency_mode = "STRONG"
  }

  tags = {
    Name = %[1]q
    Pozo = "Amargo"
  }
}
`, rName, region1, region2))
}

func testAccTableConfig_replica_MRSC_TagsUpdate2(rName, region1 string, region2 string) string {
	return acctest.ConfigCompose(
		acctest.ConfigMultipleRegionProvider(3),
		fmt.Sprintf(`
resource "aws_dynamodb_table" "test" {
  name             = %[1]q
  hash_key         = "TestTableHashKey"
  billing_mode     = "PAY_PER_REQUEST"
  stream_enabled   = true
  stream_view_type = "NEW_AND_OLD_IMAGES"

  attribute {
    name = "TestTableHashKey"
    type = "S"
  }

  replica {
    region_name      = %[2]q
    propagate_tags   = true
    consistency_mode = "STRONG"
  }

  replica {
    region_name      = %[3]q
    propagate_tags   = true
    consistency_mode = "STRONG"
  }

  tags = {
    Name   = %[1]q
    Pozo   = "Amargo"
    tyDi   = "Lullaby"
    Thrill = "Seekers"
  }
}
`, rName, region1, region2))
}

func testAccTableConfig_replica_MRSC_TagsUpdate3(rName, region1 string, region2 string) string {
	return acctest.ConfigCompose(
		acctest.ConfigMultipleRegionProvider(3),
		fmt.Sprintf(`
resource "aws_dynamodb_table" "test" {
  name             = %[1]q
  hash_key         = "TestTableHashKey"
  billing_mode     = "PAY_PER_REQUEST"
  stream_enabled   = true
  stream_view_type = "NEW_AND_OLD_IMAGES"

  attribute {
    name = "TestTableHashKey"
    type = "S"
  }

  replica {
    region_name      = %[2]q
    propagate_tags   = true
    consistency_mode = "STRONG"
  }

  replica {
    region_name      = %[3]q
    propagate_tags   = true
    consistency_mode = "STRONG"
  }

  tags = {
    Name   = %[1]q
    Pozo   = "Amargo"
    tyDi   = "Lullaby"
    Thrill = "Seekers"
  }
}
`, rName, region1, region2))
}

func testAccTableConfig_replica_MRSC_TagsUpdate4(rName, region1 string, region2 string) string {
	return acctest.ConfigCompose(
		acctest.ConfigMultipleRegionProvider(3),
		fmt.Sprintf(`
resource "aws_dynamodb_table" "test" {
  name             = %[1]q
  hash_key         = "TestTableHashKey"
  billing_mode     = "PAY_PER_REQUEST"
  stream_enabled   = true
  stream_view_type = "NEW_AND_OLD_IMAGES"

  attribute {
    name = "TestTableHashKey"
    type = "S"
  }

  replica {
    region_name      = %[2]q
    propagate_tags   = true
    consistency_mode = "STRONG"
  }

  replica {
    region_name      = %[3]q
    propagate_tags   = true
    consistency_mode = "STRONG"
  }

  tags = {
    Name    = %[1]q
    Pozo    = "Amargo"
    tyDi    = "Lullaby"
    Thrill  = "Seekers"
    Tristan = "Joe"
    Humming = "bird"
  }
}
`, rName, region1, region2))
}

func testAccTableConfig_replica_MRSC_TagsUpdate5(rName, region1 string, region2 string) string {
	return acctest.ConfigCompose(
		acctest.ConfigMultipleRegionProvider(3),
		fmt.Sprintf(`
resource "aws_dynamodb_table" "test" {
  name             = %[1]q
  hash_key         = "TestTableHashKey"
  billing_mode     = "PAY_PER_REQUEST"
  stream_enabled   = true
  stream_view_type = "NEW_AND_OLD_IMAGES"

  attribute {
    name = "TestTableHashKey"
    type = "S"
  }

  replica {
    region_name      = %[2]q
    propagate_tags   = true
    consistency_mode = "STRONG"
  }

  replica {
    region_name      = %[3]q
    propagate_tags   = true
    consistency_mode = "STRONG"
  }

  tags = {
    Name = %[1]q
  }
}
`, rName, region1, region2))
}

func testAccTableConfig_replicaStreamSpecification(rName string, streamEnabled bool, viewType string) string {
	if viewType != "null" {
		viewType = fmt.Sprintf(`"%s"`, viewType)
	}
	return acctest.ConfigCompose(
		acctest.ConfigMultipleRegionProvider(3),
		fmt.Sprintf(`
data "aws_region" "alternate" {
  provider = "awsalternate"
}

resource "aws_dynamodb_table" "test" {
  name         = %[1]q
  hash_key     = "TestTableHashKey"
  billing_mode = "PAY_PER_REQUEST"

  attribute {
    name = "TestTableHashKey"
    type = "S"
  }

  replica {
    region_name = data.aws_region.alternate.region
  }

  stream_enabled   = %[2]t
  stream_view_type = %[3]s
}
`, rName, streamEnabled, viewType))
}

func testAccTableConfig_lsi(rName, lsiName string) string {
	return fmt.Sprintf(`
resource "aws_dynamodb_table" "test" {
  name           = %[1]q
  read_capacity  = 10
  write_capacity = 10
  hash_key       = "staticHashKey"
  range_key      = "staticRangeKey"

  attribute {
    name = "staticHashKey"
    type = "S"
  }

  attribute {
    name = "staticRangeKey"
    type = "S"
  }

  attribute {
    name = "staticLSIRangeKey"
    type = "S"
  }

  local_secondary_index {
    name            = %[2]q
    range_key       = "staticLSIRangeKey"
    projection_type = "KEYS_ONLY"
  }
}
`, rName, lsiName)
}

func testAccTableConfig_class(rName, tableClass string) string {
	return fmt.Sprintf(`
resource "aws_dynamodb_table" "test" {
  name           = %[1]q
  read_capacity  = 1
  write_capacity = 1
  hash_key       = %[1]q

  table_class = %[2]q

  attribute {
    name = %[1]q
    type = "S"
  }
}
`, rName, tableClass)
}

func testAccTableConfig_classConcurrent(rName, tableClass string, capacity int) string {
	return fmt.Sprintf(`
resource "aws_dynamodb_table" "test" {
  hash_key       = "TestTableHashKey"
  name           = %[1]q
  read_capacity  = %[2]d
  write_capacity = %[2]d
  table_class    = %[3]q

  attribute {
    name = "TestTableHashKey"
    type = "S"
  }
}
`, rName, capacity, tableClass)
}

func testAccTableConfig_backupInitialStateOverrideEncryption(rName string) string {
	return fmt.Sprintf(`
resource "aws_dynamodb_table" "source" {
  name           = "%[1]s-source"
  read_capacity  = 2
  write_capacity = 2
  hash_key       = "TestTableHashKey"

  attribute {
    name = "TestTableHashKey"
    type = "S"
  }

  point_in_time_recovery {
    enabled = true
  }

  server_side_encryption {
    enabled = false
  }
}

resource "aws_kms_key" "test" {
  description             = %[1]q
  deletion_window_in_days = 7
  enable_key_rotation     = true
}

resource "aws_dynamodb_table" "test" {
  name                   = "%[1]s-target"
  restore_source_name    = aws_dynamodb_table.source.name
  restore_to_latest_time = true

  server_side_encryption {
    enabled     = true
    kms_key_arn = aws_kms_key.test.arn
  }
}
`, rName)
}

func testAccTableConfig_backupInitialStateEncryption(rName string) string {
	return fmt.Sprintf(`
resource "aws_dynamodb_table" "source" {
  name           = "%[1]s-source"
  read_capacity  = 2
  write_capacity = 2
  hash_key       = "TestTableHashKey"

  attribute {
    name = "TestTableHashKey"
    type = "S"
  }

  point_in_time_recovery {
    enabled = true
  }

  server_side_encryption {
    enabled     = true
    kms_key_arn = aws_kms_key.test.arn
  }
}

resource "aws_kms_key" "test" {
  description             = %[1]q
  deletion_window_in_days = 7
  enable_key_rotation     = true
}

resource "aws_dynamodb_table" "test" {
  name                   = "%[1]s-target"
  restore_source_name    = aws_dynamodb_table.source.name
  restore_to_latest_time = true
}
`, rName)
}

func testAccTableConfig_import(rName string) string {
	return fmt.Sprintf(`
resource "aws_s3_bucket" "test" {
  bucket = %[1]q
}

resource "aws_s3_object" "test" {
  bucket  = aws_s3_bucket.test.bucket
  key     = "data/somedoc.json"
  content = "{\"Item\":{\"%[1]s\":{\"S\":\"test\"},\"field\":{\"S\":\"test\"}}}"
}

resource "aws_dynamodb_table" "test" {
  name           = %[1]q
  read_capacity  = 1
  write_capacity = 1
  hash_key       = %[1]q

  attribute {
    name = %[1]q
    type = "S"
  }

  import_table {
    input_compression_type = "NONE"
    input_format           = "DYNAMODB_JSON"
    s3_bucket_source {
      bucket     = aws_s3_object.test.bucket
      key_prefix = "data"
    }
  }
}
`, rName)
}

func testAccTableConfig_restoreCrossRegion(rName string) string {
	return acctest.ConfigCompose(
		acctest.ConfigMultipleRegionProvider(2),
		fmt.Sprintf(`
resource "aws_kms_key" "test" {
  provider = "aws"

  description             = %[1]q
  deletion_window_in_days = 7
  enable_key_rotation     = true
}

resource "aws_dynamodb_table" "test" {
  provider = "aws"

  name           = %[1]q
  read_capacity  = 2
  write_capacity = 2
  hash_key       = "TestTableHashKey"

  attribute {
    name = "TestTableHashKey"
    type = "S"
  }

  point_in_time_recovery {
    enabled = true
  }

  server_side_encryption {
    enabled     = true
    kms_key_arn = aws_kms_key.test.arn
  }
}

resource "aws_kms_key" "test_restore" {
  provider = "awsalternate"

  description             = "%[1]s-restore"
  deletion_window_in_days = 7
  enable_key_rotation     = true
}

resource "aws_dynamodb_table" "test_restore" {
  provider = "awsalternate"

  name                     = "%[1]s-restore"
  restore_source_table_arn = aws_dynamodb_table.test.arn
  restore_to_latest_time   = true

  server_side_encryption {
    enabled     = true
    kms_key_arn = aws_kms_key.test_restore.arn
  }
}
`, rName))
}

<<<<<<< HEAD
func testAccTableConfig_warmThroughput(rName string, maxRead, maxWrite, warmRead, warmWrite int) string {
	return fmt.Sprintf(`
resource "aws_dynamodb_table" "test" {
  name         = %[1]q
  billing_mode = "PAY_PER_REQUEST"
  hash_key     = "TestTableHashKey"

  on_demand_throughput {
    max_read_request_units  = %[2]d
    max_write_request_units = %[3]d
  }

  warm_throughput {
    read_units_per_second  = %[4]d
    write_units_per_second = %[5]d
  }

  attribute {
    name = "TestTableHashKey"
    type = "S"
  }
}
`, rName, maxRead, maxWrite, warmRead, warmWrite)
}

func testAccTableConfig_gsiWarmThroughput_billingProvisioned(rName string, readCapacity, writeCapacity, warmRead, warmWrite int) string {
	return fmt.Sprintf(`
resource "aws_dynamodb_table" "test" {
  billing_mode   = "PROVISIONED"
  hash_key       = "TestTableHashKey"
  name           = %[1]q
  read_capacity  = 1
  write_capacity = 1

  global_secondary_index {
    name            = "att1-index"
    hash_key        = "att1"
    projection_type = "ALL"
    read_capacity   = %[2]d
    write_capacity  = %[3]d

    warm_throughput {
      read_units_per_second  = %[4]d
      write_units_per_second = %[5]d
    }
  }
=======
func testAccTableConfig_replica2_NoMultipleRegionProvider(rName string) string {
	return fmt.Sprintf(`
resource "aws_dynamodb_table" "test" {
  name             = %[1]q
  hash_key         = "TestTableHashKey"
  billing_mode     = "PAY_PER_REQUEST"
  stream_enabled   = true
  stream_view_type = "NEW_AND_OLD_IMAGES"
>>>>>>> 69f9f176

  attribute {
    name = "TestTableHashKey"
    type = "S"
  }

<<<<<<< HEAD
  attribute {
    name = "att1"
    type = "S"
  }
}
`, rName, readCapacity, writeCapacity, warmRead, warmWrite)
}

func testAccTableConfig_gsiWarmThroughput_billingPayPerRequest(rName string, maxRead, maxWrite, warmRead, warmWrite int) string {
	return fmt.Sprintf(`
resource "aws_dynamodb_table" "test" {
  name         = %[1]q
  billing_mode = "PAY_PER_REQUEST"
  hash_key     = "TestTableHashKey"

  on_demand_throughput {
    max_read_request_units  = %[2]d
    max_write_request_units = %[3]d
  }

  global_secondary_index {
    name            = "att1-index"
    hash_key        = "att1"
    projection_type = "ALL"

    warm_throughput {
      read_units_per_second  = %[4]d
      write_units_per_second = %[5]d
    }
  }

  attribute {
    name = "TestTableHashKey"
    type = "S"
  }

  attribute {
    name = "att1"
    type = "S"
  }
}
`, rName, maxRead, maxWrite, warmRead, warmWrite)
=======
  replica {
    region_name = %[2]q
  }

  replica {
    region_name = %[3]q
  }
}
`, rName, acctest.AlternateRegion(), acctest.ThirdRegion())
>>>>>>> 69f9f176
}<|MERGE_RESOLUTION|>--- conflicted
+++ resolved
@@ -5051,6 +5051,16 @@
 	return func(s *terraform.State) error {
 		if !i.CreationDateTime.Equal(aws.ToTime(j.CreationDateTime)) {
 			return errors.New("DynamoDB Table was recreated")
+		}
+
+		return nil
+	}
+}
+
+func testAccCheckTableRecreated(i, j *awstypes.TableDescription) resource.TestCheckFunc {
+	return func(s *terraform.State) error {
+		if i.CreationDateTime.Equal(aws.ToTime(j.CreationDateTime)) {
+			return errors.New("DynamoDB Table was not recreated")
 		}
 
 		return nil
@@ -5332,29 +5342,10 @@
     type = "S"
   }
 
-<<<<<<< HEAD
-func testAccCheckTableRecreated(i, j *awstypes.TableDescription) resource.TestCheckFunc {
-	return func(s *terraform.State) error {
-		if i.CreationDateTime.Equal(aws.ToTime(j.CreationDateTime)) {
-			return errors.New("DynamoDB Table was not recreated")
-		}
-
-		return nil
-	}
-}
-
-func testAccCheckReplicaExists(ctx context.Context, n string, region string, v *awstypes.TableDescription) resource.TestCheckFunc {
-	return func(s *terraform.State) error {
-		rs, ok := s.RootModule().Resources[n]
-		if !ok {
-			return fmt.Errorf("Not found: %s", n)
-		}
-=======
   attribute {
     name = "TestTableGSIKey"
     type = "S"
   }
->>>>>>> 69f9f176
 
   global_secondary_index {
     name            = "TestTableGSI"
@@ -7763,24 +7754,45 @@
 `, rName))
 }
 
-<<<<<<< HEAD
+func testAccTableConfig_replica2_NoMultipleRegionProvider(rName string) string {
+	return fmt.Sprintf(`
+resource "aws_dynamodb_table" "test" {
+  name             = %[1]q
+  hash_key         = "TestTableHashKey"
+  billing_mode     = "PAY_PER_REQUEST"
+  stream_enabled   = true
+  stream_view_type = "NEW_AND_OLD_IMAGES"
+
+  attribute {
+    name = "TestTableHashKey"
+    type = "S"
+  }
+
+  replica {
+    region_name = %[2]q
+  }
+
+  replica {
+    region_name = %[3]q
+  }
+}
+`, rName, acctest.AlternateRegion(), acctest.ThirdRegion())
+}
+
 func testAccTableConfig_warmThroughput(rName string, maxRead, maxWrite, warmRead, warmWrite int) string {
 	return fmt.Sprintf(`
 resource "aws_dynamodb_table" "test" {
   name         = %[1]q
   billing_mode = "PAY_PER_REQUEST"
   hash_key     = "TestTableHashKey"
-
   on_demand_throughput {
     max_read_request_units  = %[2]d
     max_write_request_units = %[3]d
   }
-
   warm_throughput {
     read_units_per_second  = %[4]d
     write_units_per_second = %[5]d
   }
-
   attribute {
     name = "TestTableHashKey"
     type = "S"
@@ -7797,36 +7809,21 @@
   name           = %[1]q
   read_capacity  = 1
   write_capacity = 1
-
   global_secondary_index {
     name            = "att1-index"
     hash_key        = "att1"
     projection_type = "ALL"
     read_capacity   = %[2]d
     write_capacity  = %[3]d
-
     warm_throughput {
       read_units_per_second  = %[4]d
       write_units_per_second = %[5]d
     }
   }
-=======
-func testAccTableConfig_replica2_NoMultipleRegionProvider(rName string) string {
-	return fmt.Sprintf(`
-resource "aws_dynamodb_table" "test" {
-  name             = %[1]q
-  hash_key         = "TestTableHashKey"
-  billing_mode     = "PAY_PER_REQUEST"
-  stream_enabled   = true
-  stream_view_type = "NEW_AND_OLD_IMAGES"
->>>>>>> 69f9f176
-
   attribute {
     name = "TestTableHashKey"
     type = "S"
   }
-
-<<<<<<< HEAD
   attribute {
     name = "att1"
     type = "S"
@@ -7841,43 +7838,27 @@
   name         = %[1]q
   billing_mode = "PAY_PER_REQUEST"
   hash_key     = "TestTableHashKey"
-
   on_demand_throughput {
     max_read_request_units  = %[2]d
     max_write_request_units = %[3]d
   }
-
   global_secondary_index {
     name            = "att1-index"
     hash_key        = "att1"
     projection_type = "ALL"
-
     warm_throughput {
       read_units_per_second  = %[4]d
       write_units_per_second = %[5]d
     }
   }
-
   attribute {
     name = "TestTableHashKey"
     type = "S"
   }
-
   attribute {
     name = "att1"
     type = "S"
   }
 }
 `, rName, maxRead, maxWrite, warmRead, warmWrite)
-=======
-  replica {
-    region_name = %[2]q
-  }
-
-  replica {
-    region_name = %[3]q
-  }
-}
-`, rName, acctest.AlternateRegion(), acctest.ThirdRegion())
->>>>>>> 69f9f176
 }