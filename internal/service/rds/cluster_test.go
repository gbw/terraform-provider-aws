--- conflicted
+++ resolved
@@ -483,11 +483,7 @@
 	})
 }
 
-<<<<<<< HEAD
-func TestAccRDSCluster_engineLifecycleSupport_disabled(t *testing.T) {
-=======
 func TestAccRDSCluster_availabilityZones_caCertificateIdentifier(t *testing.T) {
->>>>>>> 8539002c
 	ctx := acctest.Context(t)
 	var dbCluster rds.DBCluster
 	rName := sdkacctest.RandomWithPrefix(acctest.ResourcePrefix)
@@ -500,19 +496,6 @@
 		CheckDestroy:             testAccCheckClusterDestroy(ctx),
 		Steps: []resource.TestStep{
 			{
-<<<<<<< HEAD
-				Config: testAccClusterConfig_engineLifecycleSupport_disabled(rName),
-				Check: resource.ComposeAggregateTestCheckFunc(
-					testAccCheckClusterExists(ctx, resourceName, &dbCluster),
-					acctest.CheckResourceAttrRegionalARN(resourceName, names.AttrARN, "rds", fmt.Sprintf("cluster:%s", rName)),
-					resource.TestCheckResourceAttr(resourceName, "backtrack_window", acctest.Ct0),
-					resource.TestCheckResourceAttr(resourceName, names.AttrClusterIdentifier, rName),
-					resource.TestCheckResourceAttr(resourceName, names.AttrEngine, tfrds.ClusterEngineAuroraPostgreSQL),
-					resource.TestCheckResourceAttr(resourceName, "engine_lifecycle_support", tfrds.EngineLifecycleSupportDisabled),
-				),
-			},
-			testAccClusterImportStep(resourceName),
-=======
 				Config: testAccClusterConfig_availabilityZones_caCertificateIdentifier(rName),
 				Check: resource.ComposeTestCheckFunc(
 					testAccCheckClusterExists(ctx, resourceName, &dbCluster),
@@ -520,7 +503,6 @@
 					resource.TestCheckResourceAttrSet(resourceName, "ca_certificate_valid_till"),
 				),
 			},
->>>>>>> 8539002c
 		},
 	})
 }
@@ -2628,6 +2610,34 @@
 	})
 }
 
+func TestAccRDSCluster_engineLifecycleSupport_disabled(t *testing.T) {
+	ctx := acctest.Context(t)
+	var dbCluster rds.DBCluster
+	rName := sdkacctest.RandomWithPrefix(acctest.ResourcePrefix)
+	resourceName := "aws_rds_cluster.test"
+
+	resource.ParallelTest(t, resource.TestCase{
+		PreCheck:                 func() { acctest.PreCheck(ctx, t) },
+		ErrorCheck:               acctest.ErrorCheck(t, names.RDSServiceID),
+		ProtoV5ProviderFactories: acctest.ProtoV5ProviderFactories,
+		CheckDestroy:             testAccCheckClusterDestroy(ctx),
+		Steps: []resource.TestStep{
+			{
+				Config: testAccClusterConfig_engineLifecycleSupport_disabled(rName),
+				Check: resource.ComposeAggregateTestCheckFunc(
+					testAccCheckClusterExists(ctx, resourceName, &dbCluster),
+					acctest.CheckResourceAttrRegionalARN(resourceName, names.AttrARN, "rds", fmt.Sprintf("cluster:%s", rName)),
+					resource.TestCheckResourceAttr(resourceName, "backtrack_window", acctest.Ct0),
+					resource.TestCheckResourceAttr(resourceName, names.AttrClusterIdentifier, rName),
+					resource.TestCheckResourceAttr(resourceName, names.AttrEngine, tfrds.ClusterEngineAuroraPostgreSQL),
+					resource.TestCheckResourceAttr(resourceName, "engine_lifecycle_support", tfrds.EngineLifecycleSupportDisabled),
+				),
+			},
+			testAccClusterImportStep(resourceName),
+		},
+	})
+}
+
 func testAccCheckClusterDestroy(ctx context.Context) resource.TestCheckFunc {
 	return func(s *terraform.State) error {
 		return testAccCheckClusterDestroyWithProvider(ctx)(s, acctest.Provider)
@@ -3153,20 +3163,6 @@
 `, rName, tfrds.ClusterEngineAuroraMySQL))
 }
 
-<<<<<<< HEAD
-func testAccClusterConfig_engineLifecycleSupport_disabled(rName string) string {
-	return fmt.Sprintf(`
-resource "aws_rds_cluster" "test" {
-  cluster_identifier       = %[1]q
-  database_name            = "test"
-  engine                   = %[2]q
-  master_username          = "tfacctest"
-  master_password          = "avoid-plaintext-passwords"
-  skip_final_snapshot      = true
-  engine_lifecycle_support = %[3]q
-}
-`, rName, tfrds.ClusterEngineAuroraPostgreSQL, tfrds.EngineLifecycleSupportDisabled)
-=======
 func testAccClusterConfig_availabilityZones_caCertificateIdentifier(rName string) string {
 	return acctest.ConfigCompose(testAccConfig_ClusterSubnetGroup(rName), fmt.Sprintf(`
 data "aws_rds_orderable_db_instance" "test" {
@@ -3193,7 +3189,6 @@
   skip_final_snapshot       = true
 }
 `, rName, tfrds.ClusterEngineMySQL, mainInstanceClasses))
->>>>>>> 8539002c
 }
 
 func testAccClusterConfig_storageType(rName string, sType string) string {
@@ -5256,4 +5251,18 @@
   skip_final_snapshot           = true
 }
 `, rName)
+}
+
+func testAccClusterConfig_engineLifecycleSupport_disabled(rName string) string {
+	return fmt.Sprintf(`
+resource "aws_rds_cluster" "test" {
+  cluster_identifier       = %[1]q
+  database_name            = "test"
+  engine                   = %[2]q
+  master_username          = "tfacctest"
+  master_password          = "avoid-plaintext-passwords"
+  skip_final_snapshot      = true
+  engine_lifecycle_support = %[3]q
+}
+`, rName, tfrds.ClusterEngineAuroraPostgreSQL, tfrds.EngineLifecycleSupportDisabled)
 }