package rds

import (
	"errors"
	"fmt"
	"log"
	"regexp"
	"strconv"
	"strings"
	"time"

	"github.com/aws/aws-sdk-go/aws"
	"github.com/aws/aws-sdk-go/service/rds"
	"github.com/hashicorp/aws-sdk-go-base/v2/awsv1shim/v2/tfawserr"
	"github.com/hashicorp/terraform-plugin-sdk/v2/helper/schema"
	"github.com/hashicorp/terraform-plugin-sdk/v2/helper/validation"
	"github.com/hashicorp/terraform-provider-aws/internal/conns"
	"github.com/hashicorp/terraform-provider-aws/internal/create"
	"github.com/hashicorp/terraform-provider-aws/internal/flex"
	tftags "github.com/hashicorp/terraform-provider-aws/internal/tags"
	"github.com/hashicorp/terraform-provider-aws/internal/tfresource"
	"github.com/hashicorp/terraform-provider-aws/internal/verify"
)

func ResourceInstance() *schema.Resource {
	return &schema.Resource{
		Create: resourceInstanceCreate,
		Read:   resourceInstanceRead,
		Update: resourceInstanceUpdate,
		Delete: resourceInstanceDelete,

		Importer: &schema.ResourceImporter{
			State: resourceInstanceImport,
		},

		SchemaVersion: 1,
		StateUpgraders: []schema.StateUpgrader{
			{
				Type:    resourceInstanceResourceV0().CoreConfigSchema().ImpliedType(),
				Upgrade: InstanceStateUpgradeV0,
				Version: 0,
			},
		},

		Timeouts: &schema.ResourceTimeout{
			Create: schema.DefaultTimeout(40 * time.Minute),
			Update: schema.DefaultTimeout(80 * time.Minute),
			Delete: schema.DefaultTimeout(60 * time.Minute),
		},

		Schema: map[string]*schema.Schema{
			"address": {
				Type:     schema.TypeString,
				Computed: true,
			},
			"allocated_storage": {
				Type:     schema.TypeInt,
				Optional: true,
				Computed: true,
				DiffSuppressFunc: func(k, old, new string, d *schema.ResourceData) bool {
					mas := d.Get("max_allocated_storage").(int)

					newInt, err := strconv.Atoi(new)

					if err != nil {
						return false
					}

					oldInt, err := strconv.Atoi(old)

					if err != nil {
						return false
					}

					// Allocated is higher than the configuration
					// and autoscaling is enabled
					if oldInt > newInt && mas > newInt {
						return true
					}

					return false
				},
			},
			"allow_major_version_upgrade": {
				Type:     schema.TypeBool,
				Optional: true,
			},
			// apply_immediately is used to determine when the update modifications
			// take place.
			// See http://docs.aws.amazon.com/AmazonRDS/latest/UserGuide/Overview.DBInstance.Modifying.html
			"apply_immediately": {
				Type:     schema.TypeBool,
				Optional: true,
				Computed: true,
			},
			"arn": {
				Type:     schema.TypeString,
				Computed: true,
			},
			"auto_minor_version_upgrade": {
				Type:     schema.TypeBool,
				Optional: true,
				Default:  true,
			},
			"availability_zone": {
				Type:     schema.TypeString,
				Optional: true,
				Computed: true,
				ForceNew: true,
			},
			"backup_retention_period": {
				Type:     schema.TypeInt,
				Optional: true,
				Computed: true,
			},
			"backup_window": {
				Type:         schema.TypeString,
				Optional:     true,
				Computed:     true,
				ValidateFunc: verify.ValidOnceADayWindowFormat,
			},
			"ca_cert_identifier": {
				Type:     schema.TypeString,
				Optional: true,
				Computed: true,
			},
			"character_set_name": {
				Type:     schema.TypeString,
				Optional: true,
				Computed: true,
				ForceNew: true,
			},
			"copy_tags_to_snapshot": {
				Type:     schema.TypeBool,
				Optional: true,
				Default:  false,
			},
			"custom_iam_instance_profile": {
				Type:         schema.TypeString,
				Optional:     true,
				ForceNew:     true,
				ValidateFunc: validation.StringMatch(regexp.MustCompile(`^AWSRDSCustom.*$`), "must begin with AWSRDSCustom"),
			},
			"customer_owned_ip_enabled": {
				Type:     schema.TypeBool,
				Optional: true,
			},
			"db_name": {
				Type:     schema.TypeString,
				Optional: true,
				Computed: true,
				ForceNew: true,
				ConflictsWith: []string{
					"name",
					"replicate_source_db",
				},
			},
			"db_subnet_group_name": {
				Type:     schema.TypeString,
				Optional: true,
				Computed: true,
			},
			"delete_automated_backups": {
				Type:     schema.TypeBool,
				Optional: true,
				Default:  true,
			},
			"deletion_protection": {
				Type:     schema.TypeBool,
				Optional: true,
			},
			"domain": {
				Type:     schema.TypeString,
				Optional: true,
			},
			"domain_iam_role_name": {
				Type:     schema.TypeString,
				Optional: true,
			},
			"enabled_cloudwatch_logs_exports": {
				Type:     schema.TypeSet,
				Optional: true,
				Elem: &schema.Schema{
					Type:         schema.TypeString,
					ValidateFunc: validation.StringInSlice(InstanceExportableLogType_Values(), false),
				},
			},
			"endpoint": {
				Type:     schema.TypeString,
				Computed: true,
			},
			"engine": {
				Type:     schema.TypeString,
				Optional: true,
				Computed: true,
				ForceNew: true,
				StateFunc: func(v interface{}) string {
					value := v.(string)
					return strings.ToLower(value)
				},
				ConflictsWith: []string{"replicate_source_db"},
			},
			"engine_version": {
				Type:          schema.TypeString,
				Optional:      true,
				Computed:      true,
				ConflictsWith: []string{"replicate_source_db"},
			},
			"engine_version_actual": {
				Type:     schema.TypeString,
				Computed: true,
			},
			"final_snapshot_identifier": {
				Type:     schema.TypeString,
				Optional: true,
				ValidateFunc: validation.All(
					validation.StringMatch(regexp.MustCompile(`^[A-Za-z]`), "must begin with alphabetic character"),
					validation.StringMatch(regexp.MustCompile(`^[0-9A-Za-z-]+$`), "must only contain alphanumeric characters and hyphens"),
					validation.StringDoesNotMatch(regexp.MustCompile(`--`), "cannot contain two consecutive hyphens"),
					validation.StringDoesNotMatch(regexp.MustCompile(`-$`), "cannot end in a hyphen"),
				),
			},
			"hosted_zone_id": {
				Type:     schema.TypeString,
				Computed: true,
			},
			"iam_database_authentication_enabled": {
				Type:     schema.TypeBool,
				Optional: true,
			},
			"identifier": {
				Type:          schema.TypeString,
				Optional:      true,
				Computed:      true,
				ForceNew:      true,
				ConflictsWith: []string{"identifier_prefix"},
				ValidateFunc:  validIdentifier,
			},
			"identifier_prefix": {
				Type:          schema.TypeString,
				Optional:      true,
				Computed:      true,
				ForceNew:      true,
				ConflictsWith: []string{"identifier"},
				ValidateFunc:  validIdentifierPrefix,
			},
			"instance_class": {
				Type:     schema.TypeString,
				Required: true,
			},
			"iops": {
				Type:     schema.TypeInt,
				Optional: true,
			},
			"kms_key_id": {
				Type:         schema.TypeString,
				Optional:     true,
				Computed:     true,
				ForceNew:     true,
				ValidateFunc: verify.ValidARN,
			},
			"latest_restorable_time": {
				Type:     schema.TypeString,
				Computed: true,
			},
			"license_model": {
				Type:     schema.TypeString,
				Optional: true,
				Computed: true,
			},
			"maintenance_window": {
				Type:     schema.TypeString,
				Optional: true,
				Computed: true,
				StateFunc: func(v interface{}) string {
					if v != nil {
						value := v.(string)
						return strings.ToLower(value)
					}
					return ""
				},
				ValidateFunc: verify.ValidOnceAWeekWindowFormat,
			},
			"max_allocated_storage": {
				Type:     schema.TypeInt,
				Optional: true,
				DiffSuppressFunc: func(k, old, new string, d *schema.ResourceData) bool {
					if old == "0" && new == fmt.Sprintf("%d", d.Get("allocated_storage").(int)) {
						return true
					}
					return false
				},
			},
			"monitoring_interval": {
				Type:     schema.TypeInt,
				Optional: true,
				Default:  0,
			},
			"monitoring_role_arn": {
				Type:     schema.TypeString,
				Optional: true,
				Computed: true,
			},
			"multi_az": {
				Type:     schema.TypeBool,
				Optional: true,
				Computed: true,
			},
			"name": {
				Type:       schema.TypeString,
				Optional:   true,
				Computed:   true,
				Deprecated: "Use db_name instead",
				ForceNew:   true,
				ConflictsWith: []string{
					"db_name",
					"replicate_source_db",
				},
			},
			"nchar_character_set_name": {
				Type:     schema.TypeString,
				Optional: true,
				Computed: true,
				ForceNew: true,
			},
			"network_type": {
				Type:         schema.TypeString,
				Optional:     true,
				Computed:     true,
				ValidateFunc: validation.StringInSlice(NetworkType_Values(), false),
			},
			"option_group_name": {
				Type:     schema.TypeString,
				Optional: true,
				Computed: true,
			},
			"parameter_group_name": {
				Type:     schema.TypeString,
				Optional: true,
				Computed: true,
			},
			"password": {
				Type:      schema.TypeString,
				Optional:  true,
				Sensitive: true,
			},
			"performance_insights_enabled": {
				Type:     schema.TypeBool,
				Optional: true,
				Default:  false,
			},
			"performance_insights_kms_key_id": {
				Type:         schema.TypeString,
				Optional:     true,
				Computed:     true,
				ValidateFunc: verify.ValidARN,
			},
			"performance_insights_retention_period": {
				Type:     schema.TypeInt,
				Optional: true,
				Computed: true,
			},
			"port": {
				Type:     schema.TypeInt,
				Optional: true,
				Computed: true,
			},
			"publicly_accessible": {
				Type:     schema.TypeBool,
				Optional: true,
				Default:  false,
			},
			"replica_mode": {
				Type:         schema.TypeString,
				Optional:     true,
				Computed:     true,
				ValidateFunc: validation.StringInSlice(rds.ReplicaMode_Values(), false),
			},
			"replicas": {
				Type:     schema.TypeList,
				Computed: true,
				Elem:     &schema.Schema{Type: schema.TypeString},
			},
			"replicate_source_db": {
				Type:     schema.TypeString,
				Optional: true,
			},
			"resource_id": {
				Type:     schema.TypeString,
				Computed: true,
			},
			"restore_to_point_in_time": {
				Type:     schema.TypeList,
				Optional: true,
				MaxItems: 1,
				ForceNew: true,
				ConflictsWith: []string{
					"s3_import",
					"snapshot_identifier",
					"replicate_source_db",
				},
				Elem: &schema.Resource{
					Schema: map[string]*schema.Schema{
						"restore_time": {
							Type:          schema.TypeString,
							Optional:      true,
							ValidateFunc:  verify.ValidUTCTimestamp,
							ConflictsWith: []string{"restore_to_point_in_time.0.use_latest_restorable_time"},
						},
						"source_db_instance_automated_backups_arn": {
							Type:     schema.TypeString,
							Optional: true,
						},
						"source_db_instance_identifier": {
							Type:     schema.TypeString,
							Optional: true,
						},
						"source_dbi_resource_id": {
							Type:     schema.TypeString,
							Optional: true,
						},
						"use_latest_restorable_time": {
							Type:          schema.TypeBool,
							Optional:      true,
							ConflictsWith: []string{"restore_to_point_in_time.0.restore_time"},
						},
					},
				},
			},
			"s3_import": {
				Type:     schema.TypeList,
				Optional: true,
				MaxItems: 1,
				ConflictsWith: []string{
					"snapshot_identifier",
					"replicate_source_db",
				},
				Elem: &schema.Resource{
					Schema: map[string]*schema.Schema{
						"bucket_name": {
							Type:     schema.TypeString,
							Required: true,
							ForceNew: true,
						},
						"bucket_prefix": {
							Type:     schema.TypeString,
							Optional: true,
							ForceNew: true,
						},
						"ingestion_role": {
							Type:     schema.TypeString,
							Required: true,
							ForceNew: true,
						},
						"source_engine": {
							Type:     schema.TypeString,
							Required: true,
							ForceNew: true,
						},
						"source_engine_version": {
							Type:     schema.TypeString,
							Required: true,
							ForceNew: true,
						},
					},
				},
			},
			"security_group_names": {
				Type:       schema.TypeSet,
				Optional:   true,
				Elem:       &schema.Schema{Type: schema.TypeString},
				Deprecated: `With the retirement of EC2-Classic the security_group_names attribute has been deprecated and will be removed in a future version.`,
			},
			"skip_final_snapshot": {
				Type:     schema.TypeBool,
				Optional: true,
				Default:  false,
			},
			"snapshot_identifier": {
				Type:     schema.TypeString,
				Computed: true,
				Optional: true,
				ForceNew: true,
			},
			"status": {
				Type:     schema.TypeString,
				Computed: true,
			},
			"storage_encrypted": {
				Type:     schema.TypeBool,
				Optional: true,
				ForceNew: true,
			},
			"storage_type": {
				Type:         schema.TypeString,
				Optional:     true,
				Computed:     true,
				ValidateFunc: validation.StringInSlice(StorageType_Values(), false),
			},
			"tags":     tftags.TagsSchema(),
			"tags_all": tftags.TagsSchemaComputed(),
			"timezone": {
				Type:     schema.TypeString,
				Optional: true,
				Computed: true,
				ForceNew: true,
			},
			"username": {
				Type:          schema.TypeString,
				Optional:      true,
				Computed:      true,
				ForceNew:      true,
				ConflictsWith: []string{"replicate_source_db"},
			},
			"vpc_security_group_ids": {
				Type:     schema.TypeSet,
				Optional: true,
				Computed: true,
				Elem:     &schema.Schema{Type: schema.TypeString},
			},
		},

		CustomizeDiff: verify.SetTagsDiff,
	}
}

func resourceInstanceCreate(d *schema.ResourceData, meta interface{}) error {
	conn := meta.(*conns.AWSClient).RDSConn
	defaultTagsConfig := meta.(*conns.AWSClient).DefaultTagsConfig
	tags := defaultTagsConfig.MergeTags(tftags.New(d.Get("tags").(map[string]interface{})))

	if v, ok := d.GetOk("security_group_names"); ok && v.(*schema.Set).Len() > 0 {
		return errors.New(`with the retirement of EC2-Classic no new RDS DB Instances can be created referencing RDS DB Security Groups`)
	}

	// Some API calls (e.g. CreateDBInstanceReadReplica and
	// RestoreDBInstanceFromDBSnapshot do not support all parameters to
	// correctly apply all settings in one pass. For missing parameters or
	// unsupported configurations, we may need to call ModifyDBInstance
	// afterwards to prevent Terraform operators from API errors or needing
	// to double apply.
	var requiresModifyDbInstance bool
	modifyDbInstanceInput := &rds.ModifyDBInstanceInput{
		ApplyImmediately: aws.Bool(true),
	}

	// Some ModifyDBInstance parameters (e.g. DBParameterGroupName) require
	// a database instance reboot to take effect. During resource creation,
	// we expect everything to be in sync before returning completion.
	var requiresRebootDbInstance bool

	identifier := create.Name(d.Get("identifier").(string), d.Get("identifier_prefix").(string))

	if v, ok := d.GetOk("replicate_source_db"); ok {
		sourceDBInstanceID := v.(string)
		input := &rds.CreateDBInstanceReadReplicaInput{
			AutoMinorVersionUpgrade:    aws.Bool(d.Get("auto_minor_version_upgrade").(bool)),
			CopyTagsToSnapshot:         aws.Bool(d.Get("copy_tags_to_snapshot").(bool)),
			DBInstanceClass:            aws.String(d.Get("instance_class").(string)),
			DBInstanceIdentifier:       aws.String(identifier),
			DeletionProtection:         aws.Bool(d.Get("deletion_protection").(bool)),
			PubliclyAccessible:         aws.Bool(d.Get("publicly_accessible").(bool)),
			SourceDBInstanceIdentifier: aws.String(sourceDBInstanceID),
			Tags:                       Tags(tags.IgnoreAWS()),
		}

		if _, ok := d.GetOk("allocated_storage"); ok {
			// RDS doesn't allow modifying the storage of a replica within the first 6h of creation.
			// allocated_storage is inherited from the primary so only the same value or no value is correct; a different value would fail the creation.
			// A different value is possible, granted: the value is higher than the current, there has been 6h between
			log.Printf("[INFO] allocated_storage was ignored for DB Instance (%s) because a replica inherits the primary's allocated_storage and this cannot be changed at creation.", d.Id())
		}

		if v, ok := d.GetOk("availability_zone"); ok {
			input.AvailabilityZone = aws.String(v.(string))
		}

		if v, ok := d.GetOk("custom_iam_instance_profile"); ok {
			input.CustomIamInstanceProfile = aws.String(v.(string))
		}

		if v, ok := d.GetOk("db_subnet_group_name"); ok {
			input.DBSubnetGroupName = aws.String(v.(string))
		}

		if v, ok := d.GetOk("enabled_cloudwatch_logs_exports"); ok && v.(*schema.Set).Len() > 0 {
			input.EnableCloudwatchLogsExports = flex.ExpandStringSet(v.(*schema.Set))
		}

		if v, ok := d.GetOk("iam_database_authentication_enabled"); ok {
			input.EnableIAMDatabaseAuthentication = aws.Bool(v.(bool))
		}

		if v, ok := d.GetOk("iops"); ok {
			input.Iops = aws.Int64(int64(v.(int)))
		}

		if v, ok := d.GetOk("kms_key_id"); ok {
			input.KmsKeyId = aws.String(v.(string))
			if arnParts := strings.Split(sourceDBInstanceID, ":"); len(arnParts) >= 4 {
				input.SourceRegion = aws.String(arnParts[3])
			}
		}

		if v, ok := d.GetOk("monitoring_interval"); ok {
			input.MonitoringInterval = aws.Int64(int64(v.(int)))
		}

		if v, ok := d.GetOk("monitoring_role_arn"); ok {
			input.MonitoringRoleArn = aws.String(v.(string))
		}

		if v, ok := d.GetOk("multi_az"); ok {
			input.MultiAZ = aws.Bool(v.(bool))
		}

		if v, ok := d.GetOk("network_type"); ok {
			input.NetworkType = aws.String(v.(string))
		}

		if v, ok := d.GetOk("option_group_name"); ok {
			input.OptionGroupName = aws.String(v.(string))
		}

		if v, ok := d.GetOk("performance_insights_enabled"); ok {
			input.EnablePerformanceInsights = aws.Bool(v.(bool))
		}

		if v, ok := d.GetOk("performance_insights_kms_key_id"); ok {
			input.PerformanceInsightsKMSKeyId = aws.String(v.(string))
		}

		if v, ok := d.GetOk("performance_insights_retention_period"); ok {
			input.PerformanceInsightsRetentionPeriod = aws.Int64(int64(v.(int)))
		}

		if v, ok := d.GetOk("port"); ok {
			input.Port = aws.Int64(int64(v.(int)))
		}

		if v, ok := d.GetOk("replica_mode"); ok {
			input.ReplicaMode = aws.String(v.(string))
			requiresModifyDbInstance = true
		}

		if attr, ok := d.GetOk("storage_type"); ok {
			input.StorageType = aws.String(attr.(string))
		}

		if v, ok := d.GetOk("vpc_security_group_ids"); ok && v.(*schema.Set).Len() > 0 {
			input.VpcSecurityGroupIds = flex.ExpandStringSet(v.(*schema.Set))
		}

		log.Printf("[DEBUG] Creating RDS DB Instance: %s", input)
		outputRaw, err := tfresource.RetryWhenAWSErrMessageContains(propagationTimeout,
			func() (interface{}, error) {
				return conn.CreateDBInstanceReadReplica(input)
			},
			errCodeInvalidParameterValue, "ENHANCED_MONITORING")

		if err != nil {
			return fmt.Errorf("creating RDS DB Instance (read replica) (%s): %w", identifier, err)
		}

		output := outputRaw.(*rds.CreateDBInstanceReadReplicaOutput)

		if v, ok := d.GetOk("allow_major_version_upgrade"); ok {
			// Having allowing_major_version_upgrade by itself should not trigger ModifyDBInstance
			// "InvalidParameterCombination: No modifications were requested".
			modifyDbInstanceInput.AllowMajorVersionUpgrade = aws.Bool(v.(bool))
		}

		if v, ok := d.GetOk("backup_retention_period"); ok {
			if current, desired := aws.Int64Value(output.DBInstance.BackupRetentionPeriod), int64(v.(int)); current != desired {
				modifyDbInstanceInput.BackupRetentionPeriod = aws.Int64(desired)
				requiresModifyDbInstance = true
			}
		}

		if v, ok := d.GetOk("backup_window"); ok {
			if current, desired := aws.StringValue(output.DBInstance.PreferredBackupWindow), v.(string); current != desired {
				modifyDbInstanceInput.PreferredBackupWindow = aws.String(desired)
				requiresModifyDbInstance = true
			}
		}

		if v, ok := d.GetOk("ca_cert_identifier"); ok {
			if current, desired := aws.StringValue(output.DBInstance.CACertificateIdentifier), v.(string); current != desired {
				modifyDbInstanceInput.CACertificateIdentifier = aws.String(desired)
				requiresModifyDbInstance = true
			}
		}

		if v, ok := d.GetOk("maintenance_window"); ok {
			if current, desired := aws.StringValue(output.DBInstance.PreferredMaintenanceWindow), v.(string); current != desired {
				modifyDbInstanceInput.PreferredMaintenanceWindow = aws.String(desired)
				requiresModifyDbInstance = true
			}
		}

		if v, ok := d.GetOk("max_allocated_storage"); ok {
			if current, desired := aws.Int64Value(output.DBInstance.MaxAllocatedStorage), int64(v.(int)); current != desired {
				modifyDbInstanceInput.MaxAllocatedStorage = aws.Int64(desired)
				requiresModifyDbInstance = true
			}
		}

		if v, ok := d.GetOk("parameter_group_name"); ok {
			if len(output.DBInstance.DBParameterGroups) > 0 {
				if current, desired := aws.StringValue(output.DBInstance.DBParameterGroups[0].DBParameterGroupName), v.(string); current != desired {
					modifyDbInstanceInput.DBParameterGroupName = aws.String(desired)
					requiresModifyDbInstance = true
					requiresRebootDbInstance = true
				}
			}
		}

		if v, ok := d.GetOk("password"); ok {
			modifyDbInstanceInput.MasterUserPassword = aws.String(v.(string))
			requiresModifyDbInstance = true
		}
	} else if v, ok := d.GetOk("s3_import"); ok {
		dbName := d.Get("db_name").(string)
		if dbName == "" {
			dbName = d.Get("name").(string)
		}

		if _, ok := d.GetOk("allocated_storage"); !ok {
			return fmt.Errorf(`provider.aws: aws_db_instance: %s: "allocated_storage": required field is not set`, dbName)
		}
		if _, ok := d.GetOk("engine"); !ok {
			return fmt.Errorf(`provider.aws: aws_db_instance: %s: "engine": required field is not set`, dbName)
		}
		if _, ok := d.GetOk("password"); !ok {
			return fmt.Errorf(`provider.aws: aws_db_instance: %s: "password": required field is not set`, dbName)
		}
		if _, ok := d.GetOk("username"); !ok {
			return fmt.Errorf(`provider.aws: aws_db_instance: %s: "username": required field is not set`, dbName)
		}

		if _, ok := d.GetOk("character_set_name"); ok {
			return fmt.Errorf(`provider.aws: aws_db_instance: %s: "character_set_name" doesn't work with with restores"`, dbName)
		}
		if _, ok := d.GetOk("timezone"); ok {
			return fmt.Errorf(`provider.aws: aws_db_instance: %s: "timezone" doesn't work with with restores"`, dbName)
		}

		tfMap := v.([]interface{})[0].(map[string]interface{})
		input := &rds.RestoreDBInstanceFromS3Input{
			AllocatedStorage:        aws.Int64(int64(d.Get("allocated_storage").(int))),
			AutoMinorVersionUpgrade: aws.Bool(d.Get("auto_minor_version_upgrade").(bool)),
			BackupRetentionPeriod:   aws.Int64(int64(d.Get("backup_retention_period").(int))),
			CopyTagsToSnapshot:      aws.Bool(d.Get("copy_tags_to_snapshot").(bool)),
			DBInstanceClass:         aws.String(d.Get("instance_class").(string)),
			DBInstanceIdentifier:    aws.String(identifier),
			DBName:                  aws.String(dbName),
			DeletionProtection:      aws.Bool(d.Get("deletion_protection").(bool)),
			Engine:                  aws.String(d.Get("engine").(string)),
			EngineVersion:           aws.String(d.Get("engine_version").(string)),
			MasterUsername:          aws.String(d.Get("username").(string)),
			MasterUserPassword:      aws.String(d.Get("password").(string)),
			PubliclyAccessible:      aws.Bool(d.Get("publicly_accessible").(bool)),
			S3BucketName:            aws.String(tfMap["bucket_name"].(string)),
			S3IngestionRoleArn:      aws.String(tfMap["ingestion_role"].(string)),
			S3Prefix:                aws.String(tfMap["bucket_prefix"].(string)),
			SourceEngine:            aws.String(tfMap["source_engine"].(string)),
			SourceEngineVersion:     aws.String(tfMap["source_engine_version"].(string)),
			StorageEncrypted:        aws.Bool(d.Get("storage_encrypted").(bool)),
			Tags:                    Tags(tags.IgnoreAWS()),
		}

		if v, ok := d.GetOk("availability_zone"); ok {
			input.AvailabilityZone = aws.String(v.(string))
		}

		if v, ok := d.GetOk("backup_window"); ok {
			input.PreferredBackupWindow = aws.String(v.(string))
		}

		if v, ok := d.GetOk("db_subnet_group_name"); ok {
			input.DBSubnetGroupName = aws.String(v.(string))
		}

		if v, ok := d.GetOk("iam_database_authentication_enabled"); ok {
			input.EnableIAMDatabaseAuthentication = aws.Bool(v.(bool))
		}

		if v, ok := d.GetOk("iops"); ok {
			input.Iops = aws.Int64(int64(v.(int)))
		}

		if v, ok := d.GetOk("kms_key_id"); ok {
			input.KmsKeyId = aws.String(v.(string))
		}

		if v, ok := d.GetOk("license_model"); ok {
			input.LicenseModel = aws.String(v.(string))
		}

		if v, ok := d.GetOk("maintenance_window"); ok {
			input.PreferredMaintenanceWindow = aws.String(v.(string))
		}

		if v, ok := d.GetOk("monitoring_interval"); ok {
			input.MonitoringInterval = aws.Int64(int64(v.(int)))
		}

		if v, ok := d.GetOk("monitoring_role_arn"); ok {
			input.MonitoringRoleArn = aws.String(v.(string))
		}

		if v, ok := d.GetOk("multi_az"); ok {
			input.MultiAZ = aws.Bool(v.(bool))
		}

		if v, ok := d.GetOk("network_type"); ok {
			input.NetworkType = aws.String(v.(string))
		}

		if v, ok := d.GetOk("option_group_name"); ok {
			input.OptionGroupName = aws.String(v.(string))
		}

		if v, ok := d.GetOk("parameter_group_name"); ok {
			input.DBParameterGroupName = aws.String(v.(string))
		}

		if v, ok := d.GetOk("performance_insights_enabled"); ok {
			input.EnablePerformanceInsights = aws.Bool(v.(bool))
		}

		if v, ok := d.GetOk("performance_insights_kms_key_id"); ok {
			input.PerformanceInsightsKMSKeyId = aws.String(v.(string))
		}

		if v, ok := d.GetOk("performance_insights_retention_period"); ok {
			input.PerformanceInsightsRetentionPeriod = aws.Int64(int64(v.(int)))
		}

		if v, ok := d.GetOk("port"); ok {
			input.Port = aws.Int64(int64(v.(int)))
		}

		if v, ok := d.GetOk("storage_type"); ok {
			input.StorageType = aws.String(v.(string))
		}

		if v, ok := d.GetOk("vpc_security_group_ids"); ok && v.(*schema.Set).Len() > 0 {
			input.VpcSecurityGroupIds = flex.ExpandStringSet(v.(*schema.Set))
		}

		_, err := tfresource.RetryWhen(propagationTimeout,
			func() (interface{}, error) {
				return conn.RestoreDBInstanceFromS3(input)
			},
			func(err error) (bool, error) {
				if tfawserr.ErrMessageContains(err, errCodeInvalidParameterValue, "ENHANCED_MONITORING") {
					return true, err
				}
				if tfawserr.ErrMessageContains(err, errCodeInvalidParameterValue, "S3_SNAPSHOT_INGESTION") {
					return true, err
				}
				if tfawserr.ErrMessageContains(err, errCodeInvalidParameterValue, "S3 bucket cannot be found") {
					return true, err
				}
				// InvalidParameterValue: Files from the specified Amazon S3 bucket cannot be downloaded. Make sure that you have created an AWS Identity and Access Management (IAM) role that lets Amazon RDS access Amazon S3 for you.
				if tfawserr.ErrMessageContains(err, errCodeInvalidParameterValue, "Files from the specified Amazon S3 bucket cannot be downloaded") {
					return true, err
				}

				return false, err
			},
		)

		if err != nil {
			return fmt.Errorf("creating RDS DB Instance (restore from S3) (%s): %w", identifier, err)
		}
	} else if _, ok := d.GetOk("snapshot_identifier"); ok {
		input := &rds.RestoreDBInstanceFromDBSnapshotInput{
			AutoMinorVersionUpgrade: aws.Bool(d.Get("auto_minor_version_upgrade").(bool)),
			CopyTagsToSnapshot:      aws.Bool(d.Get("copy_tags_to_snapshot").(bool)),
			DBInstanceClass:         aws.String(d.Get("instance_class").(string)),
			DBInstanceIdentifier:    aws.String(identifier),
			DBSnapshotIdentifier:    aws.String(d.Get("snapshot_identifier").(string)),
			DeletionProtection:      aws.Bool(d.Get("deletion_protection").(bool)),
			PubliclyAccessible:      aws.Bool(d.Get("publicly_accessible").(bool)),
			Tags:                    Tags(tags.IgnoreAWS()),
		}

		engine := strings.ToLower(d.Get("engine").(string))
		if v, ok := d.GetOk("db_name"); ok {
			// "Note: This parameter [DBName] doesn't apply to the MySQL, PostgreSQL, or MariaDB engines."
			// https://docs.aws.amazon.com/AmazonRDS/latest/APIReference/API_RestoreDBInstanceFromDBSnapshot.html
			switch engine {
			case InstanceEngineMySQL, InstanceEnginePostgres, InstanceEngineMariaDB:
				// skip
			default:
				input.DBName = aws.String(v.(string))
			}
		} else if v, ok := d.GetOk("name"); ok {
			// "Note: This parameter [DBName] doesn't apply to the MySQL, PostgreSQL, or MariaDB engines."
			// https://docs.aws.amazon.com/AmazonRDS/latest/APIReference/API_RestoreDBInstanceFromDBSnapshot.html
			switch engine {
			case InstanceEngineMySQL, InstanceEnginePostgres, InstanceEngineMariaDB:
				// skip
			default:
				input.DBName = aws.String(v.(string))
			}
		}

		if v, ok := d.GetOk("allocated_storage"); ok {
			modifyDbInstanceInput.AllocatedStorage = aws.Int64(int64(v.(int)))
			requiresModifyDbInstance = true
		}

		if v, ok := d.GetOk("allow_major_version_upgrade"); ok {
			modifyDbInstanceInput.AllowMajorVersionUpgrade = aws.Bool(v.(bool))
			// Having allowing_major_version_upgrade by itself should not trigger ModifyDBInstance
			// InvalidParameterCombination: No modifications were requested
		}

		if v, ok := d.GetOk("availability_zone"); ok {
			input.AvailabilityZone = aws.String(v.(string))
		}

		if v, ok := d.GetOkExists("backup_retention_period"); ok {
			modifyDbInstanceInput.BackupRetentionPeriod = aws.Int64(int64(v.(int)))
			requiresModifyDbInstance = true
		}

		if v, ok := d.GetOk("backup_window"); ok {
			modifyDbInstanceInput.PreferredBackupWindow = aws.String(v.(string))
			requiresModifyDbInstance = true
		}

		if v, ok := d.GetOk("custom_iam_instance_profile"); ok {
			input.CustomIamInstanceProfile = aws.String(v.(string))
		}

		if v, ok := d.GetOk("customer_owned_ip_enabled"); ok {
			input.EnableCustomerOwnedIp = aws.Bool(v.(bool))
		}

		if v, ok := d.GetOk("db_subnet_group_name"); ok {
			input.DBSubnetGroupName = aws.String(v.(string))
		}

		if v, ok := d.GetOk("domain"); ok {
			input.Domain = aws.String(v.(string))
		}

		if v, ok := d.GetOk("domain_iam_role_name"); ok {
			input.DomainIAMRoleName = aws.String(v.(string))
		}

		if v, ok := d.GetOk("enabled_cloudwatch_logs_exports"); ok && v.(*schema.Set).Len() > 0 {
			input.EnableCloudwatchLogsExports = flex.ExpandStringSet(v.(*schema.Set))
		}

		if engine != "" {
			input.Engine = aws.String(engine)
		}

		if v, ok := d.GetOk("engine_version"); ok {
			modifyDbInstanceInput.EngineVersion = aws.String(v.(string))
			requiresModifyDbInstance = true
		}

		if v, ok := d.GetOk("iam_database_authentication_enabled"); ok {
			input.EnableIAMDatabaseAuthentication = aws.Bool(v.(bool))
		}

		if v, ok := d.GetOk("iops"); ok {
			modifyDbInstanceInput.Iops = aws.Int64(int64(v.(int)))
			requiresModifyDbInstance = true
		}

		if v, ok := d.GetOk("license_model"); ok {
			input.LicenseModel = aws.String(v.(string))
		}

		if v, ok := d.GetOk("maintenance_window"); ok {
			modifyDbInstanceInput.PreferredMaintenanceWindow = aws.String(v.(string))
			requiresModifyDbInstance = true
		}

		if v, ok := d.GetOk("max_allocated_storage"); ok {
			modifyDbInstanceInput.MaxAllocatedStorage = aws.Int64(int64(v.(int)))
			requiresModifyDbInstance = true
		}

		if v, ok := d.GetOk("monitoring_interval"); ok {
			modifyDbInstanceInput.MonitoringInterval = aws.Int64(int64(v.(int)))
			requiresModifyDbInstance = true
		}

		if v, ok := d.GetOk("monitoring_role_arn"); ok {
			modifyDbInstanceInput.MonitoringRoleArn = aws.String(v.(string))
			requiresModifyDbInstance = true
		}

		if v, ok := d.GetOk("multi_az"); ok {
			// When using SQL Server engine with MultiAZ enabled, its not
			// possible to immediately enable mirroring since
			// BackupRetentionPeriod is not available as a parameter to
			// RestoreDBInstanceFromDBSnapshot and you receive an error. e.g.
			// InvalidParameterValue: Mirroring cannot be applied to instances with backup retention set to zero.
			// If we know the engine, prevent the error upfront.
			if strings.HasPrefix(engine, "sqlserver") {
				modifyDbInstanceInput.MultiAZ = aws.Bool(v.(bool))
				requiresModifyDbInstance = true
			} else {
				input.MultiAZ = aws.Bool(v.(bool))
			}
		}

		if v, ok := d.GetOk("network_type"); ok {
			input.NetworkType = aws.String(v.(string))
		}

		if v, ok := d.GetOk("option_group_name"); ok {
			input.OptionGroupName = aws.String(v.(string))
		}

		if v, ok := d.GetOk("parameter_group_name"); ok {
			input.DBParameterGroupName = aws.String(v.(string))
		}

		if v, ok := d.GetOk("password"); ok {
			modifyDbInstanceInput.MasterUserPassword = aws.String(v.(string))
			requiresModifyDbInstance = true
		}

		if v, ok := d.GetOk("performance_insights_enabled"); ok {
			modifyDbInstanceInput.EnablePerformanceInsights = aws.Bool(v.(bool))
			requiresModifyDbInstance = true

			if v, ok := d.GetOk("performance_insights_kms_key_id"); ok {
				modifyDbInstanceInput.PerformanceInsightsKMSKeyId = aws.String(v.(string))
			}

			if v, ok := d.GetOk("performance_insights_retention_period"); ok {
				modifyDbInstanceInput.PerformanceInsightsRetentionPeriod = aws.Int64(int64(v.(int)))
			}
		}

		if v, ok := d.GetOk("port"); ok {
			input.Port = aws.Int64(int64(v.(int)))
		}

		if v, ok := d.GetOk("storage_type"); ok {
			modifyDbInstanceInput.StorageType = aws.String(v.(string))
			requiresModifyDbInstance = true
		}

		if v, ok := d.GetOk("tde_credential_arn"); ok {
			input.TdeCredentialArn = aws.String(v.(string))
		}

		if v := d.Get("vpc_security_group_ids").(*schema.Set); v.Len() > 0 {
			input.VpcSecurityGroupIds = flex.ExpandStringSet(v)
		}

		log.Printf("[DEBUG] Creating RDS DB Instance: %s", input)
		_, err := tfresource.RetryWhen(propagationTimeout,
			func() (interface{}, error) {
				return conn.RestoreDBInstanceFromDBSnapshot(input)
			},
			func(err error) (bool, error) {
				if tfawserr.ErrMessageContains(err, errCodeValidationError, "RDS couldn't fetch the role from instance profile") {
					return true, err
				}

				return false, err
			},
		)

		// When using SQL Server engine with MultiAZ enabled, its not
		// possible to immediately enable mirroring since
		// BackupRetentionPeriod is not available as a parameter to
		// RestoreDBInstanceFromDBSnapshot and you receive an error. e.g.
		// InvalidParameterValue: Mirroring cannot be applied to instances with backup retention set to zero.
		// Since engine is not a required argument when using snapshot_identifier
		// and the RDS API determines this condition, we catch the error
		// and remove the invalid configuration for it to be fixed afterwards.
		if tfawserr.ErrMessageContains(err, errCodeInvalidParameterValue, "Mirroring cannot be applied to instances with backup retention set to zero") {
			input.MultiAZ = aws.Bool(false)
			modifyDbInstanceInput.MultiAZ = aws.Bool(true)
			requiresModifyDbInstance = true
			_, err = conn.RestoreDBInstanceFromDBSnapshot(input)
		}

		if err != nil {
			return fmt.Errorf("creating RDS DB Instance (restore from snapshot) (%s): %w", identifier, err)
		}
	} else if v, ok := d.GetOk("restore_to_point_in_time"); ok {
		tfMap := v.([]interface{})[0].(map[string]interface{})

		input := &rds.RestoreDBInstanceToPointInTimeInput{
			AutoMinorVersionUpgrade:    aws.Bool(d.Get("auto_minor_version_upgrade").(bool)),
			CopyTagsToSnapshot:         aws.Bool(d.Get("copy_tags_to_snapshot").(bool)),
			DBInstanceClass:            aws.String(d.Get("instance_class").(string)),
			DeletionProtection:         aws.Bool(d.Get("deletion_protection").(bool)),
			PubliclyAccessible:         aws.Bool(d.Get("publicly_accessible").(bool)),
			Tags:                       Tags(tags.IgnoreAWS()),
			TargetDBInstanceIdentifier: aws.String(identifier),
		}

		if v, ok := tfMap["restore_time"].(string); ok && v != "" {
			v, _ := time.Parse(time.RFC3339, v)

			input.RestoreTime = aws.Time(v)
		}

		if v, ok := tfMap["source_db_instance_automated_backups_arn"].(string); ok && v != "" {
			input.SourceDBInstanceAutomatedBackupsArn = aws.String(v)
		}

		if v, ok := tfMap["source_db_instance_identifier"].(string); ok && v != "" {
			input.SourceDBInstanceIdentifier = aws.String(v)
		}

		if v, ok := tfMap["source_dbi_resource_id"].(string); ok && v != "" {
			input.SourceDbiResourceId = aws.String(v)
		}

		if v, ok := tfMap["use_latest_restorable_time"].(bool); ok && v {
			input.UseLatestRestorableTime = aws.Bool(v)
		}

		if v, ok := d.GetOk("availability_zone"); ok {
			input.AvailabilityZone = aws.String(v.(string))
		}

		if v, ok := d.GetOk("custom_iam_instance_profile"); ok {
			input.CustomIamInstanceProfile = aws.String(v.(string))
		}

		if v, ok := d.GetOk("customer_owned_ip_enabled"); ok {
			input.EnableCustomerOwnedIp = aws.Bool(v.(bool))
		}

		if v, ok := d.GetOk("db_name"); ok {
			input.DBName = aws.String(v.(string))
		} else if v, ok := d.GetOk("name"); ok {
			input.DBName = aws.String(v.(string))
		}

		if v, ok := d.GetOk("db_subnet_group_name"); ok {
			input.DBSubnetGroupName = aws.String(v.(string))
		}

		if v, ok := d.GetOk("domain"); ok {
			input.Domain = aws.String(v.(string))
		}

		if v, ok := d.GetOk("domain_iam_role_name"); ok {
			input.DomainIAMRoleName = aws.String(v.(string))
		}

		if v, ok := d.GetOk("enabled_cloudwatch_logs_exports"); ok && v.(*schema.Set).Len() > 0 {
			input.EnableCloudwatchLogsExports = flex.ExpandStringSet(v.(*schema.Set))
		}

		if v, ok := d.GetOk("engine"); ok {
			input.Engine = aws.String(v.(string))
		}

		if v, ok := d.GetOk("iam_database_authentication_enabled"); ok {
			input.EnableIAMDatabaseAuthentication = aws.Bool(v.(bool))
		}

		if v, ok := d.GetOk("iops"); ok {
			input.Iops = aws.Int64(int64(v.(int)))
		}

		if v, ok := d.GetOk("license_model"); ok {
			input.LicenseModel = aws.String(v.(string))
		}

		if v, ok := d.GetOk("max_allocated_storage"); ok {
			input.MaxAllocatedStorage = aws.Int64(int64(v.(int)))
		}

		if v, ok := d.GetOk("monitoring_interval"); ok {
			modifyDbInstanceInput.MonitoringInterval = aws.Int64(int64(v.(int)))
			requiresModifyDbInstance = true
		}

		if v, ok := d.GetOk("monitoring_role_arn"); ok {
			modifyDbInstanceInput.MonitoringRoleArn = aws.String(v.(string))
			requiresModifyDbInstance = true
		}

		if v, ok := d.GetOk("multi_az"); ok {
			input.MultiAZ = aws.Bool(v.(bool))
		}

		if v, ok := d.GetOk("option_group_name"); ok {
			input.OptionGroupName = aws.String(v.(string))
		}

		if v, ok := d.GetOk("parameter_group_name"); ok {
			input.DBParameterGroupName = aws.String(v.(string))
		}

		if v, ok := d.GetOk("port"); ok {
			input.Port = aws.Int64(int64(v.(int)))
		}

		if v, ok := d.GetOk("storage_type"); ok {
			input.StorageType = aws.String(v.(string))
		}

		if v, ok := d.GetOk("tde_credential_arn"); ok {
			input.TdeCredentialArn = aws.String(v.(string))
		}

		if v, ok := d.GetOk("vpc_security_group_ids"); ok && v.(*schema.Set).Len() > 0 {
			input.VpcSecurityGroupIds = flex.ExpandStringSet(v.(*schema.Set))
		}

		log.Printf("[DEBUG] Creating RDS DB Instance: %s", input)
		_, err := tfresource.RetryWhen(propagationTimeout,
			func() (interface{}, error) {
				return conn.RestoreDBInstanceToPointInTime(input)
			},
			func(err error) (bool, error) {
				if tfawserr.ErrMessageContains(err, errCodeValidationError, "RDS couldn't fetch the role from instance profile") {
					return true, err
				}

				return false, err
			},
		)

		if err != nil {
			return fmt.Errorf("creating RDS DB Instance (restore to point-in-time) (%s): %w", identifier, err)
		}
	} else {
		dbName := d.Get("db_name").(string)
		if dbName == "" {
			dbName = d.Get("name").(string)
		}

		if _, ok := d.GetOk("allocated_storage"); !ok {
			return fmt.Errorf(`provider.aws: aws_db_instance: %s: "allocated_storage": required field is not set`, dbName)
		}
		if _, ok := d.GetOk("engine"); !ok {
			return fmt.Errorf(`provider.aws: aws_db_instance: %s: "engine": required field is not set`, dbName)
		}
		if _, ok := d.GetOk("password"); !ok {
			return fmt.Errorf(`provider.aws: aws_db_instance: %s: "password": required field is not set`, dbName)
		}
		if _, ok := d.GetOk("username"); !ok {
			return fmt.Errorf(`provider.aws: aws_db_instance: %s: "username": required field is not set`, dbName)
		}

		input := &rds.CreateDBInstanceInput{
			AllocatedStorage:        aws.Int64(int64(d.Get("allocated_storage").(int))),
			AutoMinorVersionUpgrade: aws.Bool(d.Get("auto_minor_version_upgrade").(bool)),
			BackupRetentionPeriod:   aws.Int64(int64(d.Get("backup_retention_period").(int))),
			CopyTagsToSnapshot:      aws.Bool(d.Get("copy_tags_to_snapshot").(bool)),
			DBInstanceClass:         aws.String(d.Get("instance_class").(string)),
			DBInstanceIdentifier:    aws.String(identifier),
			DBName:                  aws.String(dbName),
			DeletionProtection:      aws.Bool(d.Get("deletion_protection").(bool)),
			Engine:                  aws.String(d.Get("engine").(string)),
			EngineVersion:           aws.String(d.Get("engine_version").(string)),
			MasterUsername:          aws.String(d.Get("username").(string)),
			MasterUserPassword:      aws.String(d.Get("password").(string)),
			PubliclyAccessible:      aws.Bool(d.Get("publicly_accessible").(bool)),
			StorageEncrypted:        aws.Bool(d.Get("storage_encrypted").(bool)),
			Tags:                    Tags(tags.IgnoreAWS()),
		}

		if v, ok := d.GetOk("availability_zone"); ok {
			input.AvailabilityZone = aws.String(v.(string))
		}

		if v, ok := d.GetOk("backup_window"); ok {
			input.PreferredBackupWindow = aws.String(v.(string))
		}

		if v, ok := d.GetOk("character_set_name"); ok {
			input.CharacterSetName = aws.String(v.(string))
		}

		if v, ok := d.GetOk("custom_iam_instance_profile"); ok {
			input.CustomIamInstanceProfile = aws.String(v.(string))
		}

		if v, ok := d.GetOk("customer_owned_ip_enabled"); ok {
			input.EnableCustomerOwnedIp = aws.Bool(v.(bool))
		}

		if v, ok := d.GetOk("db_subnet_group_name"); ok {
			input.DBSubnetGroupName = aws.String(v.(string))
		}

		if v, ok := d.GetOk("domain"); ok {
			input.Domain = aws.String(v.(string))
		}

		if v, ok := d.GetOk("domain_iam_role_name"); ok {
			input.DomainIAMRoleName = aws.String(v.(string))
		}

		if v, ok := d.GetOk("enabled_cloudwatch_logs_exports"); ok && v.(*schema.Set).Len() > 0 {
			input.EnableCloudwatchLogsExports = flex.ExpandStringSet(v.(*schema.Set))
		}

		if v, ok := d.GetOk("iam_database_authentication_enabled"); ok {
			input.EnableIAMDatabaseAuthentication = aws.Bool(v.(bool))
		}

		if v, ok := d.GetOk("iops"); ok {
			input.Iops = aws.Int64(int64(v.(int)))
		}

		if v, ok := d.GetOk("kms_key_id"); ok {
			input.KmsKeyId = aws.String(v.(string))
		}

		if v, ok := d.GetOk("license_model"); ok {
			input.LicenseModel = aws.String(v.(string))
		}

		if v, ok := d.GetOk("maintenance_window"); ok {
			input.PreferredMaintenanceWindow = aws.String(v.(string))
		}

		if v, ok := d.GetOk("max_allocated_storage"); ok {
			input.MaxAllocatedStorage = aws.Int64(int64(v.(int)))
		}

		if v, ok := d.GetOk("monitoring_interval"); ok {
			input.MonitoringInterval = aws.Int64(int64(v.(int)))
		}

		if v, ok := d.GetOk("monitoring_role_arn"); ok {
			input.MonitoringRoleArn = aws.String(v.(string))
		}

		if v, ok := d.GetOk("multi_az"); ok {
			input.MultiAZ = aws.Bool(v.(bool))
		}

		if v, ok := d.GetOk("nchar_character_set_name"); ok {
			input.NcharCharacterSetName = aws.String(v.(string))
		}

		if v, ok := d.GetOk("network_type"); ok {
			input.NetworkType = aws.String(v.(string))
		}

		if v, ok := d.GetOk("option_group_name"); ok {
			input.OptionGroupName = aws.String(v.(string))
		}

		if v, ok := d.GetOk("parameter_group_name"); ok {
			input.DBParameterGroupName = aws.String(v.(string))
		}

		if v, ok := d.GetOk("performance_insights_enabled"); ok {
			input.EnablePerformanceInsights = aws.Bool(v.(bool))
		}

		if v, ok := d.GetOk("performance_insights_kms_key_id"); ok {
			input.PerformanceInsightsKMSKeyId = aws.String(v.(string))
		}

		if v, ok := d.GetOk("performance_insights_retention_period"); ok {
			input.PerformanceInsightsRetentionPeriod = aws.Int64(int64(v.(int)))
		}

		if v, ok := d.GetOk("port"); ok {
			input.Port = aws.Int64(int64(v.(int)))
		}

		if v := d.Get("security_group_names").(*schema.Set); v.Len() > 0 {
			input.DBSecurityGroups = flex.ExpandStringSet(v)
		}

		if v, ok := d.GetOk("storage_type"); ok {
			input.StorageType = aws.String(v.(string))
		}

		if v, ok := d.GetOk("timezone"); ok {
			input.Timezone = aws.String(v.(string))
		}

		if v := d.Get("vpc_security_group_ids").(*schema.Set); v.Len() > 0 {
			input.VpcSecurityGroupIds = flex.ExpandStringSet(v)
		}

		outputRaw, err := tfresource.RetryWhen(propagationTimeout,
			func() (interface{}, error) {
				return conn.CreateDBInstance(input)
			},
			func(err error) (bool, error) {
				if tfawserr.ErrMessageContains(err, errCodeInvalidParameterValue, "ENHANCED_MONITORING") {
					return true, err
				}
				if tfawserr.ErrMessageContains(err, errCodeValidationError, "RDS couldn't fetch the role from instance profile") {
					return true, err
				}

				return false, err
			},
		)

		if err != nil {
			return fmt.Errorf("creating RDS DB Instance (%s): %w", identifier, err)
		}

		output := outputRaw.(*rds.CreateDBInstanceOutput)

		// This is added here to avoid unnecessary modification when ca_cert_identifier is the default one
		if v, ok := d.GetOk("ca_cert_identifier"); ok && v.(string) != aws.StringValue(output.DBInstance.CACertificateIdentifier) {
			modifyDbInstanceInput.CACertificateIdentifier = aws.String(v.(string))
			requiresModifyDbInstance = true
		}
	}

	d.SetId(identifier)

<<<<<<< HEAD
	stateConf := &tfresource.StateChangeConf{
		Pending:    resourceInstanceCreatePendingStates,
		Target:     []string{"available", "storage-optimization"},
		Refresh:    resourceDBInstanceStateRefreshFunc(d.Id(), conn),
		Timeout:    d.Timeout(schema.TimeoutCreate),
		MinTimeout: 10 * time.Second,
		Delay:      30 * time.Second, // Wait 30 secs before starting
	}

	log.Printf("[INFO] Waiting for DB Instance (%s) to be available", d.Id())
	_, err := stateConf.WaitForState()
	if err != nil {
		return err
=======
	if _, err := waitDBInstanceCreated(conn, d.Id(), d.Timeout(schema.TimeoutCreate)); err != nil {
		return fmt.Errorf("waiting for RDS DB Instance (%s) create: %w", d.Id(), err)
>>>>>>> b4090c91
	}

	if requiresModifyDbInstance {
		modifyDbInstanceInput.DBInstanceIdentifier = aws.String(d.Id())

		_, err := conn.ModifyDBInstance(modifyDbInstanceInput)

		if err != nil {
			return fmt.Errorf("updating RDS DB Instance (%s): %w", d.Id(), err)
		}

		if _, err := waitDBInstanceUpdated(conn, d.Id(), d.Timeout(schema.TimeoutUpdate)); err != nil {
			return fmt.Errorf("waiting for RDS DB Instance (%s) update: %w", d.Id(), err)
		}
	}

	if requiresRebootDbInstance {
		_, err := conn.RebootDBInstance(&rds.RebootDBInstanceInput{
			DBInstanceIdentifier: aws.String(d.Id()),
		})

		if err != nil {
			return fmt.Errorf("rebooting RDS DB Instance (%s): %w", d.Id(), err)
		}

		if _, err := waitDBInstanceUpdated(conn, d.Id(), d.Timeout(schema.TimeoutUpdate)); err != nil {
			return fmt.Errorf("waiting for RDS DB Instance (%s) update: %w", d.Id(), err)
		}
	}

	return resourceInstanceRead(d, meta)
}

func resourceInstanceRead(d *schema.ResourceData, meta interface{}) error {
	conn := meta.(*conns.AWSClient).RDSConn
	defaultTagsConfig := meta.(*conns.AWSClient).DefaultTagsConfig
	ignoreTagsConfig := meta.(*conns.AWSClient).IgnoreTagsConfig

	v, err := FindDBInstanceByID(conn, d.Id())

	if !d.IsNewResource() && tfresource.NotFound(err) {
		log.Printf("[WARN] RDS DB Instance (%s) not found, removing from state", d.Id())
		d.SetId("")
		return nil
	}

	if err != nil {
		return fmt.Errorf("reading RDS DB Instance (%s): %w", d.Id(), err)
	}

	d.Set("allocated_storage", v.AllocatedStorage)
	arn := aws.StringValue(v.DBInstanceArn)
	d.Set("arn", arn)
	d.Set("auto_minor_version_upgrade", v.AutoMinorVersionUpgrade)
	d.Set("availability_zone", v.AvailabilityZone)
	d.Set("backup_retention_period", v.BackupRetentionPeriod)
	d.Set("backup_window", v.PreferredBackupWindow)
	d.Set("ca_cert_identifier", v.CACertificateIdentifier)
	d.Set("character_set_name", v.CharacterSetName)
	d.Set("copy_tags_to_snapshot", v.CopyTagsToSnapshot)
	d.Set("custom_iam_instance_profile", v.CustomIamInstanceProfile)
	d.Set("customer_owned_ip_enabled", v.CustomerOwnedIpEnabled)
	d.Set("db_name", v.DBName)
	if v.DBSubnetGroup != nil {
		d.Set("db_subnet_group_name", v.DBSubnetGroup.DBSubnetGroupName)
	}
	d.Set("deletion_protection", v.DeletionProtection)
	if len(v.DomainMemberships) > 0 && v.DomainMemberships[0] != nil {
		d.Set("domain", v.DomainMemberships[0].Domain)
		d.Set("domain_iam_role_name", v.DomainMemberships[0].IAMRoleName)
	} else {
		d.Set("domain", nil)
		d.Set("domain_iam_role_name", nil)
	}
	d.Set("enabled_cloudwatch_logs_exports", aws.StringValueSlice(v.EnabledCloudwatchLogsExports))
	d.Set("engine", v.Engine)
	d.Set("iam_database_authentication_enabled", v.IAMDatabaseAuthenticationEnabled)
	d.Set("identifier", v.DBInstanceIdentifier)
	d.Set("identifier_prefix", create.NamePrefixFromName(aws.StringValue(v.DBInstanceIdentifier)))
	d.Set("instance_class", v.DBInstanceClass)
	d.Set("iops", v.Iops)
	d.Set("kms_key_id", v.KmsKeyId)
	if v.LatestRestorableTime != nil {
		d.Set("latest_restorable_time", aws.TimeValue(v.LatestRestorableTime).Format(time.RFC3339))
	} else {
		d.Set("latest_restorable_time", nil)
	}
	d.Set("license_model", v.LicenseModel)
	d.Set("maintenance_window", v.PreferredMaintenanceWindow)
	d.Set("max_allocated_storage", v.MaxAllocatedStorage)
	d.Set("monitoring_interval", v.MonitoringInterval)
	d.Set("monitoring_role_arn", v.MonitoringRoleArn)
	d.Set("multi_az", v.MultiAZ)
	d.Set("name", v.DBName)
	d.Set("nchar_character_set_name", v.NcharCharacterSetName)
	d.Set("network_type", v.NetworkType)
	if len(v.OptionGroupMemberships) > 0 && v.OptionGroupMemberships[0] != nil {
		d.Set("option_group_name", v.OptionGroupMemberships[0].OptionGroupName)
	}
	if len(v.DBParameterGroups) > 0 && v.DBParameterGroups[0] != nil {
		d.Set("parameter_group_name", v.DBParameterGroups[0].DBParameterGroupName)
	}
	d.Set("performance_insights_enabled", v.PerformanceInsightsEnabled)
	d.Set("performance_insights_kms_key_id", v.PerformanceInsightsKMSKeyId)
	d.Set("performance_insights_retention_period", v.PerformanceInsightsRetentionPeriod)
	d.Set("port", v.DbInstancePort)
	d.Set("publicly_accessible", v.PubliclyAccessible)
	d.Set("replica_mode", v.ReplicaMode)
	d.Set("replicas", aws.StringValueSlice(v.ReadReplicaDBInstanceIdentifiers))
	d.Set("replicate_source_db", v.ReadReplicaSourceDBInstanceIdentifier)
	d.Set("resource_id", v.DbiResourceId)
	var securityGroupNames []string
	for _, v := range v.DBSecurityGroups {
		securityGroupNames = append(securityGroupNames, aws.StringValue(v.DBSecurityGroupName))
	}
	d.Set("security_group_names", securityGroupNames)
	d.Set("status", v.DBInstanceStatus)
	d.Set("storage_encrypted", v.StorageEncrypted)
	d.Set("storage_type", v.StorageType)
	d.Set("timezone", v.Timezone)
	d.Set("username", v.MasterUsername)
	var vpcSecurityGroupIDs []string
	for _, v := range v.VpcSecurityGroups {
		vpcSecurityGroupIDs = append(vpcSecurityGroupIDs, aws.StringValue(v.VpcSecurityGroupId))
	}
	d.Set("vpc_security_group_ids", vpcSecurityGroupIDs)

	if v.Endpoint != nil {
		d.Set("address", v.Endpoint.Address)
		if v.Endpoint.Address != nil && v.Endpoint.Port != nil {
			d.Set("endpoint", fmt.Sprintf("%s:%d", aws.StringValue(v.Endpoint.Address), aws.Int64Value(v.Endpoint.Port)))
		}
		d.Set("hosted_zone_id", v.Endpoint.HostedZoneId)
		d.Set("port", v.Endpoint.Port)
	}

	dbSetResourceDataEngineVersionFromInstance(d, v)

	tags, err := ListTags(conn, arn)

	if err != nil {
		return fmt.Errorf("listing tags for RDS DB Instance (%s): %w", arn, err)
	}

	tags = tags.IgnoreAWS().IgnoreConfig(ignoreTagsConfig)

	//lintignore:AWSR002
	if err := d.Set("tags", tags.RemoveDefaultConfig(defaultTagsConfig).Map()); err != nil {
		return fmt.Errorf("setting tags: %w", err)
	}

	if err := d.Set("tags_all", tags.Map()); err != nil {
		return fmt.Errorf("setting tags_all: %w", err)
	}

	return nil
}

func resourceInstanceUpdate(d *schema.ResourceData, meta interface{}) error {
	conn := meta.(*conns.AWSClient).RDSConn

	// Having allowing_major_version_upgrade by itself should not trigger ModifyDBInstance
	// as it results in "InvalidParameterCombination: No modifications were requested".
	if d.HasChangesExcept(
		"allow_major_version_upgrade",
		"delete_automated_backups",
		"final_snapshot_identifier",
		"replicate_source_db",
		"skip_final_snapshot",
		"tags", "tags_all") {
		input := &rds.ModifyDBInstanceInput{
			ApplyImmediately:     aws.Bool(d.Get("apply_immediately").(bool)),
			DBInstanceIdentifier: aws.String(d.Id()),
		}

		if !aws.BoolValue(input.ApplyImmediately) {
			log.Println("[INFO] Only settings updating, instance changes will be applied in next maintenance window")
		}

		if d.HasChanges("allocated_storage", "iops") {
			input.Iops = aws.Int64(int64(d.Get("iops").(int)))
			input.AllocatedStorage = aws.Int64(int64(d.Get("allocated_storage").(int)))
		}

		if d.HasChange("allow_major_version_upgrade") {
			input.AllowMajorVersionUpgrade = aws.Bool(d.Get("allow_major_version_upgrade").(bool))
		}

		if d.HasChange("auto_minor_version_upgrade") {
			input.AutoMinorVersionUpgrade = aws.Bool(d.Get("auto_minor_version_upgrade").(bool))
		}

		if d.HasChange("backup_retention_period") {
			input.BackupRetentionPeriod = aws.Int64(int64(d.Get("backup_retention_period").(int)))
		}

		if d.HasChange("backup_window") {
			input.PreferredBackupWindow = aws.String(d.Get("backup_window").(string))
		}

		if d.HasChange("copy_tags_to_snapshot") {
			input.CopyTagsToSnapshot = aws.Bool(d.Get("copy_tags_to_snapshot").(bool))
		}

		if d.HasChange("ca_cert_identifier") {
			input.CACertificateIdentifier = aws.String(d.Get("ca_cert_identifier").(string))
		}

		if d.HasChange("customer_owned_ip_enabled") {
			input.EnableCustomerOwnedIp = aws.Bool(d.Get("customer_owned_ip_enabled").(bool))
		}

		if d.HasChange("db_subnet_group_name") {
			input.DBSubnetGroupName = aws.String(d.Get("db_subnet_group_name").(string))
		}

		if d.HasChange("deletion_protection") {
			input.DeletionProtection = aws.Bool(d.Get("deletion_protection").(bool))
		}

		if d.HasChanges("domain", "domain_iam_role_name") {
			input.Domain = aws.String(d.Get("domain").(string))
			input.DomainIAMRoleName = aws.String(d.Get("domain_iam_role_name").(string))
		}

		if d.HasChange("enabled_cloudwatch_logs_exports") {
			oraw, nraw := d.GetChange("enabled_cloudwatch_logs_exports")
			o := oraw.(*schema.Set)
			n := nraw.(*schema.Set)

			enable := n.Difference(o)
			disable := o.Difference(n)

			input.CloudwatchLogsExportConfiguration = &rds.CloudwatchLogsExportConfiguration{
				EnableLogTypes:  flex.ExpandStringSet(enable),
				DisableLogTypes: flex.ExpandStringSet(disable),
			}
		}

		if d.HasChange("engine_version") {
			input.EngineVersion = aws.String(d.Get("engine_version").(string))
			input.AllowMajorVersionUpgrade = aws.Bool(d.Get("allow_major_version_upgrade").(bool))
		}

		if d.HasChange("iam_database_authentication_enabled") {
			input.EnableIAMDatabaseAuthentication = aws.Bool(d.Get("iam_database_authentication_enabled").(bool))
		}

		if d.HasChange("instance_class") {
			input.DBInstanceClass = aws.String(d.Get("instance_class").(string))
		}

		if d.HasChange("license_model") {
			input.LicenseModel = aws.String(d.Get("license_model").(string))
		}

		if d.HasChange("maintenance_window") {
			input.PreferredMaintenanceWindow = aws.String(d.Get("maintenance_window").(string))
		}

		if d.HasChange("max_allocated_storage") {
			v := d.Get("max_allocated_storage").(int)

			// The API expects the max allocated storage value to be set to the allocated storage
			// value when disabling autoscaling. This check ensures that value is set correctly
			// if the update to the Terraform configuration was removing the argument completely.
			if v == 0 {
				v = d.Get("allocated_storage").(int)
			}

			input.MaxAllocatedStorage = aws.Int64(int64(v))
		}

		if d.HasChange("monitoring_interval") {
			input.MonitoringInterval = aws.Int64(int64(d.Get("monitoring_interval").(int)))
		}

		if d.HasChange("monitoring_role_arn") {
			input.MonitoringRoleArn = aws.String(d.Get("monitoring_role_arn").(string))
		}

		if d.HasChange("multi_az") {
			input.MultiAZ = aws.Bool(d.Get("multi_az").(bool))
		}

		if d.HasChange("network_type") {
			input.NetworkType = aws.String(d.Get("network_type").(string))
		}

		if d.HasChange("option_group_name") {
			input.OptionGroupName = aws.String(d.Get("option_group_name").(string))
		}

		if d.HasChange("parameter_group_name") {
			input.DBParameterGroupName = aws.String(d.Get("parameter_group_name").(string))
		}

		if d.HasChange("password") {
			input.MasterUserPassword = aws.String(d.Get("password").(string))
		}

		if d.HasChanges("performance_insights_enabled", "performance_insights_kms_key_id", "performance_insights_retention_period") {
			input.EnablePerformanceInsights = aws.Bool(d.Get("performance_insights_enabled").(bool))

			if v, ok := d.GetOk("performance_insights_kms_key_id"); ok {
				input.PerformanceInsightsKMSKeyId = aws.String(v.(string))
			}

			if v, ok := d.GetOk("performance_insights_retention_period"); ok {
				input.PerformanceInsightsRetentionPeriod = aws.Int64(int64(v.(int)))
			}
		}

		if d.HasChange("port") {
			input.DBPortNumber = aws.Int64(int64(d.Get("port").(int)))
		}

		if d.HasChange("publicly_accessible") {
			input.PubliclyAccessible = aws.Bool(d.Get("publicly_accessible").(bool))
		}

		if d.HasChange("replica_mode") {
			input.ReplicaMode = aws.String(d.Get("replica_mode").(string))
		}

		if d.HasChange("security_group_names") {
			if v := d.Get("security_group_names").(*schema.Set); v.Len() > 0 {
				input.DBSecurityGroups = flex.ExpandStringSet(v)
			}
		}

		if d.HasChange("storage_type") {
			input.StorageType = aws.String(d.Get("storage_type").(string))

			if aws.StringValue(input.StorageType) == storageTypeIO1 {
				input.Iops = aws.Int64(int64(d.Get("iops").(int)))
			}
		}

		if d.HasChange("vpc_security_group_ids") {
			if v := d.Get("vpc_security_group_ids").(*schema.Set); v.Len() > 0 {
				input.VpcSecurityGroupIds = flex.ExpandStringSet(v)
			}
		}

		_, err := tfresource.RetryWhen(d.Timeout(schema.TimeoutUpdate),
			func() (interface{}, error) {
				return conn.ModifyDBInstance(input)
			},
			func(err error) (bool, error) {
				// Retry for IAM eventual consistency.
				if tfawserr.ErrMessageContains(err, errCodeInvalidParameterValue, "IAM role ARN value is invalid or does not include the required permissions") {
					return true, err
				}

				// "InvalidDBInstanceState: RDS is configuring Enhanced Monitoring or Performance Insights for this DB instance. Try your request later."
				if tfawserr.ErrMessageContains(err, rds.ErrCodeInvalidDBInstanceStateFault, "your request later") {
					return true, err
				}

				return false, err
			},
		)

		if err != nil {
			return fmt.Errorf("updating RDS DB Instance (%s): %w", d.Id(), err)
		}

		if _, err := waitDBInstanceUpdated(conn, d.Id(), d.Timeout(schema.TimeoutUpdate)); err != nil {
			return fmt.Errorf("waiting for RDS DB Instance (%s) update: %w", d.Id(), err)
		}
	}

	// Separate request to promote a database.
	if d.HasChange("replicate_source_db") {
		if d.Get("replicate_source_db").(string) == "" {
			input := &rds.PromoteReadReplicaInput{
				BackupRetentionPeriod: aws.Int64(int64(d.Get("backup_retention_period").(int))),
				DBInstanceIdentifier:  aws.String(d.Id()),
			}

			if attr, ok := d.GetOk("backup_window"); ok {
				input.PreferredBackupWindow = aws.String(attr.(string))
			}

			_, err := conn.PromoteReadReplica(input)

			if err != nil {
				return fmt.Errorf("promoting RDS DB Instance (%s): %w", d.Id(), err)
			}

			d.Set("replicate_source_db", "")
		} else {
			return fmt.Errorf("cannot elect new source database for replication")
		}
	}

	if d.HasChange("tags_all") {
		o, n := d.GetChange("tags_all")

		if err := UpdateTags(conn, d.Get("arn").(string), o, n); err != nil {
			return fmt.Errorf("updating RDS DB Instance (%s) tags: %w", d.Get("arn").(string), err)
		}
	}

	return resourceInstanceRead(d, meta)
}

func resourceInstanceDelete(d *schema.ResourceData, meta interface{}) error {
	conn := meta.(*conns.AWSClient).RDSConn

	input := &rds.DeleteDBInstanceInput{
		DBInstanceIdentifier:   aws.String(d.Id()),
		DeleteAutomatedBackups: aws.Bool(d.Get("delete_automated_backups").(bool)),
	}

	if d.Get("skip_final_snapshot").(bool) {
		input.SkipFinalSnapshot = aws.Bool(true)
	} else {
		input.SkipFinalSnapshot = aws.Bool(false)

		if v, ok := d.GetOk("final_snapshot_identifier"); ok {
			input.FinalDBSnapshotIdentifier = aws.String(v.(string))
		} else {
			return fmt.Errorf("final_snapshot_identifier is required when skip_final_snapshot is false")
		}
	}

	log.Printf("[DEBUG] Deleting RDS DB Instance: %s", d.Id())
	_, err := conn.DeleteDBInstance(input)

	if tfawserr.ErrMessageContains(err, "InvalidParameterCombination", "disable deletion pro") {
		if v, ok := d.GetOk("deletion_protection"); (!ok || !v.(bool)) && d.Get("apply_immediately").(bool) {
			_, ierr := tfresource.RetryWhen(d.Timeout(schema.TimeoutUpdate),
				func() (interface{}, error) {
					return conn.ModifyDBInstance(&rds.ModifyDBInstanceInput{
						ApplyImmediately:     aws.Bool(true),
						DBInstanceIdentifier: aws.String(d.Id()),
						DeletionProtection:   aws.Bool(false),
					})
				},
				func(err error) (bool, error) {
					// Retry for IAM eventual consistency.
					if tfawserr.ErrMessageContains(err, errCodeInvalidParameterValue, "IAM role ARN value is invalid or") {
						return true, err
					}

					// "InvalidDBInstanceState: RDS is configuring Enhanced Monitoring or Performance Insights for this DB instance. Try your request later."
					if tfawserr.ErrMessageContains(err, rds.ErrCodeInvalidDBInstanceStateFault, "your request later") {
						return true, err
					}

					return false, err
				},
			)

			if ierr != nil {
				return fmt.Errorf("updating RDS DB Instance (%s): %w", d.Id(), err)
			}

			if _, ierr := waitDBInstanceUpdated(conn, d.Id(), d.Timeout(schema.TimeoutUpdate)); ierr != nil {
				return fmt.Errorf("waiting for RDS DB Instance (%s) update: %w", d.Id(), ierr)
			}

			_, err = conn.DeleteDBInstance(input)
		}
	}

	if tfawserr.ErrCodeEquals(err, rds.ErrCodeDBInstanceNotFoundFault) {
		return nil
	}

	if err != nil && !tfawserr.ErrMessageContains(err, rds.ErrCodeInvalidDBInstanceStateFault, "is already being deleted") {
		return fmt.Errorf("deleting RDS DB Instance (%s): %w", d.Id(), err)
	}

	if _, err := waitDBInstanceDeleted(conn, d.Id(), d.Timeout(schema.TimeoutDelete)); err != nil {
		return fmt.Errorf("waiting for RDS DB Instance (%s) delete: %w", d.Id(), err)
	}

	return nil
}

func resourceInstanceImport(d *schema.ResourceData, meta interface{}) ([]*schema.ResourceData, error) {
	// Neither skip_final_snapshot nor final_snapshot_identifier can be fetched
	// from any API call, so we need to default skip_final_snapshot to true so
	// that final_snapshot_identifier is not required.
	d.Set("skip_final_snapshot", true)
	d.Set("delete_automated_backups", true)
	return []*schema.ResourceData{d}, nil
}

func dbSetResourceDataEngineVersionFromInstance(d *schema.ResourceData, c *rds.DBInstance) {
	oldVersion := d.Get("engine_version").(string)
	newVersion := aws.StringValue(c.EngineVersion)
	compareActualEngineVersion(d, oldVersion, newVersion)
}<|MERGE_RESOLUTION|>--- conflicted
+++ resolved
@@ -1425,24 +1425,8 @@
 
 	d.SetId(identifier)
 
-<<<<<<< HEAD
-	stateConf := &tfresource.StateChangeConf{
-		Pending:    resourceInstanceCreatePendingStates,
-		Target:     []string{"available", "storage-optimization"},
-		Refresh:    resourceDBInstanceStateRefreshFunc(d.Id(), conn),
-		Timeout:    d.Timeout(schema.TimeoutCreate),
-		MinTimeout: 10 * time.Second,
-		Delay:      30 * time.Second, // Wait 30 secs before starting
-	}
-
-	log.Printf("[INFO] Waiting for DB Instance (%s) to be available", d.Id())
-	_, err := stateConf.WaitForState()
-	if err != nil {
-		return err
-=======
 	if _, err := waitDBInstanceCreated(conn, d.Id(), d.Timeout(schema.TimeoutCreate)); err != nil {
 		return fmt.Errorf("waiting for RDS DB Instance (%s) create: %w", d.Id(), err)
->>>>>>> b4090c91
 	}
 
 	if requiresModifyDbInstance {
