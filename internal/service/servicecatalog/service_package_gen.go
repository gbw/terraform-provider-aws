--- conflicted
+++ resolved
@@ -50,16 +50,12 @@
 			Factory:  dataSourcePortfolio,
 			TypeName: "aws_servicecatalog_portfolio",
 			Name:     "Portfolio",
-<<<<<<< HEAD
-			Tags:     &inttypes.ServicePackageResourceTags{},
-			Region: &inttypes.ServicePackageResourceRegion{
-				IsGlobal:                      false,
-				IsOverrideEnabled:             true,
-				IsValidateOverrideInPartition: true,
-			},
-=======
-			Tags:     unique.Make(types.ServicePackageResourceTags{}),
->>>>>>> 45438b17
+			Tags:     unique.Make(inttypes.ServicePackageResourceTags{}),
+			Region: &inttypes.ServicePackageResourceRegion{
+				IsGlobal:                      false,
+				IsOverrideEnabled:             true,
+				IsValidateOverrideInPartition: true,
+			},
 		},
 		{
 			Factory:  dataSourcePortfolioConstraints,
@@ -75,16 +71,12 @@
 			Factory:  dataSourceProduct,
 			TypeName: "aws_servicecatalog_product",
 			Name:     "Product",
-<<<<<<< HEAD
-			Tags:     &inttypes.ServicePackageResourceTags{},
-			Region: &inttypes.ServicePackageResourceRegion{
-				IsGlobal:                      false,
-				IsOverrideEnabled:             true,
-				IsValidateOverrideInPartition: true,
-			},
-=======
-			Tags:     unique.Make(types.ServicePackageResourceTags{}),
->>>>>>> 45438b17
+			Tags:     unique.Make(inttypes.ServicePackageResourceTags{}),
+			Region: &inttypes.ServicePackageResourceRegion{
+				IsGlobal:                      false,
+				IsOverrideEnabled:             true,
+				IsValidateOverrideInPartition: true,
+			},
 		},
 		{
 			Factory:  dataSourceProvisioningArtifacts,
@@ -135,16 +127,12 @@
 			Factory:  resourcePortfolio,
 			TypeName: "aws_servicecatalog_portfolio",
 			Name:     "Portfolio",
-<<<<<<< HEAD
-			Tags:     &inttypes.ServicePackageResourceTags{},
-			Region: &inttypes.ServicePackageResourceRegion{
-				IsGlobal:                      false,
-				IsOverrideEnabled:             true,
-				IsValidateOverrideInPartition: true,
-			},
-=======
-			Tags:     unique.Make(types.ServicePackageResourceTags{}),
->>>>>>> 45438b17
+			Tags:     unique.Make(inttypes.ServicePackageResourceTags{}),
+			Region: &inttypes.ServicePackageResourceRegion{
+				IsGlobal:                      false,
+				IsOverrideEnabled:             true,
+				IsValidateOverrideInPartition: true,
+			},
 		},
 		{
 			Factory:  resourcePortfolioShare,
@@ -170,16 +158,12 @@
 			Factory:  resourceProduct,
 			TypeName: "aws_servicecatalog_product",
 			Name:     "Product",
-<<<<<<< HEAD
-			Tags:     &inttypes.ServicePackageResourceTags{},
-			Region: &inttypes.ServicePackageResourceRegion{
-				IsGlobal:                      false,
-				IsOverrideEnabled:             true,
-				IsValidateOverrideInPartition: true,
-			},
-=======
-			Tags:     unique.Make(types.ServicePackageResourceTags{}),
->>>>>>> 45438b17
+			Tags:     unique.Make(inttypes.ServicePackageResourceTags{}),
+			Region: &inttypes.ServicePackageResourceRegion{
+				IsGlobal:                      false,
+				IsOverrideEnabled:             true,
+				IsValidateOverrideInPartition: true,
+			},
 		},
 		{
 			Factory:  resourceProductPortfolioAssociation,
@@ -195,16 +179,12 @@
 			Factory:  resourceProvisionedProduct,
 			TypeName: "aws_servicecatalog_provisioned_product",
 			Name:     "Provisioned Product",
-<<<<<<< HEAD
-			Tags:     &inttypes.ServicePackageResourceTags{},
-			Region: &inttypes.ServicePackageResourceRegion{
-				IsGlobal:                      false,
-				IsOverrideEnabled:             true,
-				IsValidateOverrideInPartition: true,
-			},
-=======
-			Tags:     unique.Make(types.ServicePackageResourceTags{}),
->>>>>>> 45438b17
+			Tags:     unique.Make(inttypes.ServicePackageResourceTags{}),
+			Region: &inttypes.ServicePackageResourceRegion{
+				IsGlobal:                      false,
+				IsOverrideEnabled:             true,
+				IsValidateOverrideInPartition: true,
+			},
 		},
 		{
 			Factory:  resourceProvisioningArtifact,
