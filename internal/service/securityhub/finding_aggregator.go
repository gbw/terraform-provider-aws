// Copyright (c) HashiCorp, Inc.
// SPDX-License-Identifier: MPL-2.0

package securityhub

import (
	"context"
	"log"

	"github.com/aws/aws-sdk-go-v2/aws"
	"github.com/aws/aws-sdk-go-v2/service/securityhub"
<<<<<<< HEAD
=======
	"github.com/hashicorp/aws-sdk-go-base/v2/tfawserr"
>>>>>>> 57aba66d
	"github.com/hashicorp/terraform-plugin-sdk/v2/diag"
	"github.com/hashicorp/terraform-plugin-sdk/v2/helper/retry"
	"github.com/hashicorp/terraform-plugin-sdk/v2/helper/schema"
	"github.com/hashicorp/terraform-plugin-sdk/v2/helper/validation"
	"github.com/hashicorp/terraform-provider-aws/internal/conns"
	"github.com/hashicorp/terraform-provider-aws/internal/errs/sdkdiag"
	"github.com/hashicorp/terraform-provider-aws/internal/flex"
	"github.com/hashicorp/terraform-provider-aws/internal/tfresource"
)

const (
	linkingModeAllRegions                = "ALL_REGIONS"
	linkingModeAllRegionsExceptSpecified = "ALL_REGIONS_EXCEPT_SPECIFIED"
	linkingModeSpecifiedRegions          = "SPECIFIED_REGIONS"
)

func linkingMode_Values() []string {
	return []string{
		linkingModeAllRegions,
		linkingModeAllRegionsExceptSpecified,
		linkingModeSpecifiedRegions,
	}
}

// @SDKResource("aws_securityhub_finding_aggregator")
func ResourceFindingAggregator() *schema.Resource {
	return &schema.Resource{
		CreateWithoutTimeout: resourceFindingAggregatorCreate,
		ReadWithoutTimeout:   resourceFindingAggregatorRead,
		UpdateWithoutTimeout: resourceFindingAggregatorUpdate,
		DeleteWithoutTimeout: resourceFindingAggregatorDelete,

		Importer: &schema.ResourceImporter{
			StateContext: schema.ImportStatePassthroughContext,
		},

		Schema: map[string]*schema.Schema{
			"linking_mode": {
				Type:         schema.TypeString,
				Required:     true,
				ValidateFunc: validation.StringInSlice(linkingMode_Values(), false),
			},
			"specified_regions": {
				Type:     schema.TypeSet,
				MinItems: 1,
				Optional: true,
				Elem: &schema.Schema{
					Type: schema.TypeString,
				},
			},
		},
	}
}

func resourceFindingAggregatorCreate(ctx context.Context, d *schema.ResourceData, meta interface{}) diag.Diagnostics {
	var diags diag.Diagnostics
	conn := meta.(*conns.AWSClient).SecurityHubClient(ctx)

	linkingMode := d.Get("linking_mode").(string)
	input := &securityhub.CreateFindingAggregatorInput{
		RegionLinkingMode: aws.String(linkingMode),
	}

<<<<<<< HEAD
	if v, ok := d.GetOk("specified_regions"); ok && (linkingMode == allRegionsExceptSpecified || linkingMode == specifiedRegions) {
		req.Regions = flex.ExpandStringValueSet(v.(*schema.Set))
	}

	log.Printf("[DEBUG] Creating Security Hub finding aggregator")

	resp, err := conn.CreateFindingAggregator(ctx, req)
=======
	if v, ok := d.GetOk("specified_regions"); ok && v.(*schema.Set).Len() > 0 && (linkingMode == linkingModeAllRegionsExceptSpecified || linkingMode == linkingModeSpecifiedRegions) {
		input.Regions = flex.ExpandStringValueSet(v.(*schema.Set))
	}

	output, err := conn.CreateFindingAggregator(ctx, input)
>>>>>>> 57aba66d

	if err != nil {
		return sdkdiag.AppendErrorf(diags, "creating Security Hub Finding Aggregator: %s", err)
	}

<<<<<<< HEAD
	d.SetId(aws.ToString(resp.FindingAggregatorArn))
=======
	d.SetId(aws.ToString(output.FindingAggregatorArn))
>>>>>>> 57aba66d

	return append(diags, resourceFindingAggregatorRead(ctx, d, meta)...)
}

func resourceFindingAggregatorRead(ctx context.Context, d *schema.ResourceData, meta interface{}) diag.Diagnostics {
	var diags diag.Diagnostics
	conn := meta.(*conns.AWSClient).SecurityHubClient(ctx)

	output, err := FindFindingAggregatorByARN(ctx, conn, d.Id())

	if !d.IsNewResource() && tfresource.NotFound(err) {
<<<<<<< HEAD
		log.Printf("[WARN] Security Hub Finding aggregator (%s) not found, removing from state", d.Id())
=======
		log.Printf("[WARN] Security Hub Finding Aggregator (%s) not found, removing from state", d.Id())
>>>>>>> 57aba66d
		d.SetId("")
		return diags
	}

	if err != nil {
		return sdkdiag.AppendErrorf(diags, "reading Security Hub finding aggregator to find %s: %s", d.Id(), err)
	}

	d.Set("linking_mode", output.RegionLinkingMode)
<<<<<<< HEAD

=======
>>>>>>> 57aba66d
	if len(output.Regions) > 0 {
		d.Set("specified_regions", flex.FlattenStringValueList(output.Regions))
	}

	return diags
}

func resourceFindingAggregatorUpdate(ctx context.Context, d *schema.ResourceData, meta interface{}) diag.Diagnostics {
	var diags diag.Diagnostics
	conn := meta.(*conns.AWSClient).SecurityHubClient(ctx)
<<<<<<< HEAD

	aggregatorArn := d.Id()
=======
>>>>>>> 57aba66d

	linkingMode := d.Get("linking_mode").(string)
	input := &securityhub.UpdateFindingAggregatorInput{
		FindingAggregatorArn: aws.String(d.Id()),
		RegionLinkingMode:    aws.String(linkingMode),
	}

<<<<<<< HEAD
	if v, ok := d.GetOk("specified_regions"); ok && (linkingMode == allRegionsExceptSpecified || linkingMode == specifiedRegions) {
		req.Regions = flex.ExpandStringValueSet(v.(*schema.Set))
	}

	resp, err := conn.UpdateFindingAggregator(ctx, req)
=======
	if v, ok := d.GetOk("specified_regions"); ok && v.(*schema.Set).Len() > 0 && (linkingMode == linkingModeAllRegionsExceptSpecified || linkingMode == linkingModeSpecifiedRegions) {
		input.Regions = flex.ExpandStringValueSet(v.(*schema.Set))
	}

	_, err := conn.UpdateFindingAggregator(ctx, input)
>>>>>>> 57aba66d

	if err != nil {
		return sdkdiag.AppendErrorf(diags, "updating Security Hub Finding Aggregator (%s): %s", d.Id(), err)
	}

<<<<<<< HEAD
	d.SetId(aws.ToString(resp.FindingAggregatorArn))

=======
>>>>>>> 57aba66d
	return append(diags, resourceFindingAggregatorRead(ctx, d, meta)...)
}

func resourceFindingAggregatorDelete(ctx context.Context, d *schema.ResourceData, meta interface{}) diag.Diagnostics {
	var diags diag.Diagnostics
	conn := meta.(*conns.AWSClient).SecurityHubClient(ctx)

<<<<<<< HEAD
	aggregatorArn := d.Id()

	log.Printf("[DEBUG] Disabling Security Hub finding aggregator %s", aggregatorArn)

	_, err := conn.DeleteFindingAggregator(ctx, &securityhub.DeleteFindingAggregatorInput{
		FindingAggregatorArn: &aggregatorArn,
=======
	log.Printf("[DEBUG] Deleting Security Hub Finding Aggregator: %s", d.Id())
	_, err := conn.DeleteFindingAggregator(ctx, &securityhub.DeleteFindingAggregatorInput{
		FindingAggregatorArn: aws.String(d.Id()),
>>>>>>> 57aba66d
	})

	if tfawserr.ErrCodeEquals(err, errCodeResourceNotFoundException) {
		return diags
	}

	if err != nil {
		return sdkdiag.AppendErrorf(diags, "deleting Security Hub Finding Aggregator (%s): %s", d.Id(), err)
	}

	return diags
}

func FindFindingAggregatorByARN(ctx context.Context, conn *securityhub.Client, arn string) (*securityhub.GetFindingAggregatorOutput, error) {
	input := &securityhub.GetFindingAggregatorInput{
		FindingAggregatorArn: aws.String(arn),
	}

	output, err := conn.GetFindingAggregator(ctx, input)

	if tfawserr.ErrCodeEquals(err, errCodeResourceNotFoundException) || tfawserr.ErrMessageContains(err, errCodeInvalidAccessException, "not subscribed to AWS Security Hub") {
		return nil, &retry.NotFoundError{
			LastError:   err,
			LastRequest: input,
		}
	}

	if err != nil {
		return nil, err
	}

	if output == nil {
		return nil, tfresource.NewEmptyResultError(input)
	}

	return output, nil
}<|MERGE_RESOLUTION|>--- conflicted
+++ resolved
@@ -9,10 +9,7 @@
 
 	"github.com/aws/aws-sdk-go-v2/aws"
 	"github.com/aws/aws-sdk-go-v2/service/securityhub"
-<<<<<<< HEAD
-=======
 	"github.com/hashicorp/aws-sdk-go-base/v2/tfawserr"
->>>>>>> 57aba66d
 	"github.com/hashicorp/terraform-plugin-sdk/v2/diag"
 	"github.com/hashicorp/terraform-plugin-sdk/v2/helper/retry"
 	"github.com/hashicorp/terraform-plugin-sdk/v2/helper/schema"
@@ -76,31 +73,17 @@
 		RegionLinkingMode: aws.String(linkingMode),
 	}
 
-<<<<<<< HEAD
-	if v, ok := d.GetOk("specified_regions"); ok && (linkingMode == allRegionsExceptSpecified || linkingMode == specifiedRegions) {
-		req.Regions = flex.ExpandStringValueSet(v.(*schema.Set))
-	}
-
-	log.Printf("[DEBUG] Creating Security Hub finding aggregator")
-
-	resp, err := conn.CreateFindingAggregator(ctx, req)
-=======
 	if v, ok := d.GetOk("specified_regions"); ok && v.(*schema.Set).Len() > 0 && (linkingMode == linkingModeAllRegionsExceptSpecified || linkingMode == linkingModeSpecifiedRegions) {
 		input.Regions = flex.ExpandStringValueSet(v.(*schema.Set))
 	}
 
 	output, err := conn.CreateFindingAggregator(ctx, input)
->>>>>>> 57aba66d
 
 	if err != nil {
 		return sdkdiag.AppendErrorf(diags, "creating Security Hub Finding Aggregator: %s", err)
 	}
 
-<<<<<<< HEAD
-	d.SetId(aws.ToString(resp.FindingAggregatorArn))
-=======
 	d.SetId(aws.ToString(output.FindingAggregatorArn))
->>>>>>> 57aba66d
 
 	return append(diags, resourceFindingAggregatorRead(ctx, d, meta)...)
 }
@@ -112,11 +95,7 @@
 	output, err := FindFindingAggregatorByARN(ctx, conn, d.Id())
 
 	if !d.IsNewResource() && tfresource.NotFound(err) {
-<<<<<<< HEAD
-		log.Printf("[WARN] Security Hub Finding aggregator (%s) not found, removing from state", d.Id())
-=======
 		log.Printf("[WARN] Security Hub Finding Aggregator (%s) not found, removing from state", d.Id())
->>>>>>> 57aba66d
 		d.SetId("")
 		return diags
 	}
@@ -126,10 +105,6 @@
 	}
 
 	d.Set("linking_mode", output.RegionLinkingMode)
-<<<<<<< HEAD
-
-=======
->>>>>>> 57aba66d
 	if len(output.Regions) > 0 {
 		d.Set("specified_regions", flex.FlattenStringValueList(output.Regions))
 	}
@@ -140,11 +115,6 @@
 func resourceFindingAggregatorUpdate(ctx context.Context, d *schema.ResourceData, meta interface{}) diag.Diagnostics {
 	var diags diag.Diagnostics
 	conn := meta.(*conns.AWSClient).SecurityHubClient(ctx)
-<<<<<<< HEAD
-
-	aggregatorArn := d.Id()
-=======
->>>>>>> 57aba66d
 
 	linkingMode := d.Get("linking_mode").(string)
 	input := &securityhub.UpdateFindingAggregatorInput{
@@ -152,29 +122,16 @@
 		RegionLinkingMode:    aws.String(linkingMode),
 	}
 
-<<<<<<< HEAD
-	if v, ok := d.GetOk("specified_regions"); ok && (linkingMode == allRegionsExceptSpecified || linkingMode == specifiedRegions) {
-		req.Regions = flex.ExpandStringValueSet(v.(*schema.Set))
-	}
-
-	resp, err := conn.UpdateFindingAggregator(ctx, req)
-=======
 	if v, ok := d.GetOk("specified_regions"); ok && v.(*schema.Set).Len() > 0 && (linkingMode == linkingModeAllRegionsExceptSpecified || linkingMode == linkingModeSpecifiedRegions) {
 		input.Regions = flex.ExpandStringValueSet(v.(*schema.Set))
 	}
 
 	_, err := conn.UpdateFindingAggregator(ctx, input)
->>>>>>> 57aba66d
 
 	if err != nil {
 		return sdkdiag.AppendErrorf(diags, "updating Security Hub Finding Aggregator (%s): %s", d.Id(), err)
 	}
 
-<<<<<<< HEAD
-	d.SetId(aws.ToString(resp.FindingAggregatorArn))
-
-=======
->>>>>>> 57aba66d
 	return append(diags, resourceFindingAggregatorRead(ctx, d, meta)...)
 }
 
@@ -182,18 +139,9 @@
 	var diags diag.Diagnostics
 	conn := meta.(*conns.AWSClient).SecurityHubClient(ctx)
 
-<<<<<<< HEAD
-	aggregatorArn := d.Id()
-
-	log.Printf("[DEBUG] Disabling Security Hub finding aggregator %s", aggregatorArn)
-
-	_, err := conn.DeleteFindingAggregator(ctx, &securityhub.DeleteFindingAggregatorInput{
-		FindingAggregatorArn: &aggregatorArn,
-=======
 	log.Printf("[DEBUG] Deleting Security Hub Finding Aggregator: %s", d.Id())
 	_, err := conn.DeleteFindingAggregator(ctx, &securityhub.DeleteFindingAggregatorInput{
 		FindingAggregatorArn: aws.String(d.Id()),
->>>>>>> 57aba66d
 	})
 
 	if tfawserr.ErrCodeEquals(err, errCodeResourceNotFoundException) {
