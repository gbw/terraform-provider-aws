--- conflicted
+++ resolved
@@ -28,19 +28,11 @@
 			Name:     "Anomaly Detector",
 			Tags: unique.Make(inttypes.ServicePackageResourceTags{
 				IdentifierAttribute: names.AttrARN,
-<<<<<<< HEAD
-			},
-			Region: &itypes.ServicePackageResourceRegion{
-				IsGlobal:                      false,
-				IsOverrideEnabled:             true,
-				IsValidateOverrideInPartition: true,
-			},
-=======
-			}),
-			Region: unique.Make(inttypes.ServicePackageResourceRegion{
-				IsOverrideEnabled: false,
-			}),
->>>>>>> f69f8d8f
+			}),
+			Region: unique.Make(inttypes.ServicePackageResourceRegion{
+				IsOverrideEnabled:             true,
+				IsValidateOverrideInPartition: true,
+			}),
 		},
 		{
 			Factory:  newDeliveryResource,
@@ -48,19 +40,11 @@
 			Name:     "Delivery",
 			Tags: unique.Make(inttypes.ServicePackageResourceTags{
 				IdentifierAttribute: names.AttrARN,
-<<<<<<< HEAD
-			},
-			Region: &itypes.ServicePackageResourceRegion{
-				IsGlobal:                      false,
-				IsOverrideEnabled:             true,
-				IsValidateOverrideInPartition: true,
-			},
-=======
-			}),
-			Region: unique.Make(inttypes.ServicePackageResourceRegion{
-				IsOverrideEnabled: false,
-			}),
->>>>>>> f69f8d8f
+			}),
+			Region: unique.Make(inttypes.ServicePackageResourceRegion{
+				IsOverrideEnabled:             true,
+				IsValidateOverrideInPartition: true,
+			}),
 		},
 		{
 			Factory:  newDeliveryDestinationResource,
@@ -68,35 +52,20 @@
 			Name:     "Delivery Destination",
 			Tags: unique.Make(inttypes.ServicePackageResourceTags{
 				IdentifierAttribute: names.AttrARN,
-<<<<<<< HEAD
-			},
-			Region: &itypes.ServicePackageResourceRegion{
-				IsGlobal:                      false,
-				IsOverrideEnabled:             true,
-				IsValidateOverrideInPartition: true,
-			},
-=======
-			}),
-			Region: unique.Make(inttypes.ServicePackageResourceRegion{
-				IsOverrideEnabled: false,
-			}),
->>>>>>> f69f8d8f
+			}),
+			Region: unique.Make(inttypes.ServicePackageResourceRegion{
+				IsOverrideEnabled:             true,
+				IsValidateOverrideInPartition: true,
+			}),
 		},
 		{
 			Factory:  newDeliveryDestinationPolicyResource,
 			TypeName: "aws_cloudwatch_log_delivery_destination_policy",
 			Name:     "Delivery Destination Policy",
-<<<<<<< HEAD
-			Region: &itypes.ServicePackageResourceRegion{
-				IsGlobal:                      false,
-				IsOverrideEnabled:             true,
-				IsValidateOverrideInPartition: true,
-			},
-=======
-			Region: unique.Make(inttypes.ServicePackageResourceRegion{
-				IsOverrideEnabled: false,
-			}),
->>>>>>> f69f8d8f
+			Region: unique.Make(inttypes.ServicePackageResourceRegion{
+				IsOverrideEnabled:             true,
+				IsValidateOverrideInPartition: true,
+			}),
 		},
 		{
 			Factory:  newDeliverySourceResource,
@@ -104,35 +73,20 @@
 			Name:     "Delivery Source",
 			Tags: unique.Make(inttypes.ServicePackageResourceTags{
 				IdentifierAttribute: names.AttrARN,
-<<<<<<< HEAD
-			},
-			Region: &itypes.ServicePackageResourceRegion{
-				IsGlobal:                      false,
-				IsOverrideEnabled:             true,
-				IsValidateOverrideInPartition: true,
-			},
-=======
-			}),
-			Region: unique.Make(inttypes.ServicePackageResourceRegion{
-				IsOverrideEnabled: false,
-			}),
->>>>>>> f69f8d8f
+			}),
+			Region: unique.Make(inttypes.ServicePackageResourceRegion{
+				IsOverrideEnabled:             true,
+				IsValidateOverrideInPartition: true,
+			}),
 		},
 		{
 			Factory:  newIndexPolicyResource,
 			TypeName: "aws_cloudwatch_log_index_policy",
 			Name:     "Index Policy",
-<<<<<<< HEAD
-			Region: &itypes.ServicePackageResourceRegion{
-				IsGlobal:                      false,
-				IsOverrideEnabled:             true,
-				IsValidateOverrideInPartition: true,
-			},
-=======
-			Region: unique.Make(inttypes.ServicePackageResourceRegion{
-				IsOverrideEnabled: false,
-			}),
->>>>>>> f69f8d8f
+			Region: unique.Make(inttypes.ServicePackageResourceRegion{
+				IsOverrideEnabled:             true,
+				IsValidateOverrideInPartition: true,
+			}),
 		},
 	}
 }
