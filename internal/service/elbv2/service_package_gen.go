--- conflicted
+++ resolved
@@ -124,14 +124,10 @@
 				IdentifierAttribute: names.AttrARN,
 			}),
 			Region:   unique.Make(inttypes.ResourceRegionDefault()),
-<<<<<<< HEAD
-			Identity: inttypes.ARNIdentity(),
-=======
 			Identity: inttypes.RegionalARNIdentity(),
 			Import: inttypes.Import{
 				WrappedImport: true,
 			},
->>>>>>> 009b0491
 		},
 		{
 			Factory:  resourceListener,
@@ -180,14 +176,10 @@
 				IdentifierAttribute: names.AttrARN,
 			}),
 			Region:   unique.Make(inttypes.ResourceRegionDefault()),
-<<<<<<< HEAD
-			Identity: inttypes.ARNIdentity(),
-=======
 			Identity: inttypes.RegionalARNIdentity(),
 			Import: inttypes.Import{
 				WrappedImport: true,
 			},
->>>>>>> 009b0491
 		},
 		{
 			Factory:  resourceListener,
