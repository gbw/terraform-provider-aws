// Code generated by internal/generate/servicepackages/main.go; DO NOT EDIT.

package appfabric

import (
	"context"

	aws_sdkv2 "github.com/aws/aws-sdk-go-v2/aws"
	appfabric_sdkv2 "github.com/aws/aws-sdk-go-v2/service/appfabric"
	"github.com/hashicorp/terraform-plugin-log/tflog"
	"github.com/hashicorp/terraform-provider-aws/internal/conns"
	"github.com/hashicorp/terraform-provider-aws/internal/types"
	"github.com/hashicorp/terraform-provider-aws/names"
)

type servicePackage struct{}

func (p *servicePackage) FrameworkDataSources(ctx context.Context) []*types.ServicePackageFrameworkDataSource {
	return []*types.ServicePackageFrameworkDataSource{}
}

func (p *servicePackage) FrameworkResources(ctx context.Context) []*types.ServicePackageFrameworkResource {
	return []*types.ServicePackageFrameworkResource{
		{
<<<<<<< HEAD
			Factory: newIngestionResource,
			Name:    "Ingestion",
			Tags: &types.ServicePackageResourceTags{
				IdentifierAttribute: names.AttrARN,
=======
			Factory: newAppBundleResource,
			Name:    "App Bundle",
			Tags: &types.ServicePackageResourceTags{
				IdentifierAttribute: names.AttrID,
>>>>>>> 5dc00d14
			},
		},
	}
}

func (p *servicePackage) SDKDataSources(ctx context.Context) []*types.ServicePackageSDKDataSource {
	return []*types.ServicePackageSDKDataSource{}
}

func (p *servicePackage) SDKResources(ctx context.Context) []*types.ServicePackageSDKResource {
	return []*types.ServicePackageSDKResource{}
}

func (p *servicePackage) ServicePackageName() string {
	return names.AppFabric
}

// NewClient returns a new AWS SDK for Go v2 client for this service package's AWS API.
func (p *servicePackage) NewClient(ctx context.Context, config map[string]any) (*appfabric_sdkv2.Client, error) {
	cfg := *(config["aws_sdkv2_config"].(*aws_sdkv2.Config))

	return appfabric_sdkv2.NewFromConfig(cfg, func(o *appfabric_sdkv2.Options) {
		if endpoint := config[names.AttrEndpoint].(string); endpoint != "" {
			tflog.Debug(ctx, "setting endpoint", map[string]any{
				"tf_aws.endpoint": endpoint,
			})
			o.BaseEndpoint = aws_sdkv2.String(endpoint)

			if o.EndpointOptions.UseFIPSEndpoint == aws_sdkv2.FIPSEndpointStateEnabled {
				tflog.Debug(ctx, "endpoint set, ignoring UseFIPSEndpoint setting")
				o.EndpointOptions.UseFIPSEndpoint = aws_sdkv2.FIPSEndpointStateDisabled
			}
		}
	}), nil
}

func ServicePackage(ctx context.Context) conns.ServicePackage {
	return &servicePackage{}
}<|MERGE_RESOLUTION|>--- conflicted
+++ resolved
@@ -22,17 +22,17 @@
 func (p *servicePackage) FrameworkResources(ctx context.Context) []*types.ServicePackageFrameworkResource {
 	return []*types.ServicePackageFrameworkResource{
 		{
-<<<<<<< HEAD
+			Factory: newAppBundleResource,
+			Name:    "App Bundle",
+			Tags: &types.ServicePackageResourceTags{
+				IdentifierAttribute: names.AttrID,
+			},
+		},
+		{
 			Factory: newIngestionResource,
 			Name:    "Ingestion",
 			Tags: &types.ServicePackageResourceTags{
 				IdentifierAttribute: names.AttrARN,
-=======
-			Factory: newAppBundleResource,
-			Name:    "App Bundle",
-			Tags: &types.ServicePackageResourceTags{
-				IdentifierAttribute: names.AttrID,
->>>>>>> 5dc00d14
 			},
 		},
 	}
