// Copyright (c) HashiCorp, Inc.
// SPDX-License-Identifier: MPL-2.0

//go:build generate
// +build generate

package main

import (
	_ "embed"
	"errors"
	"fmt"
	"go/ast"
	"go/parser"
	"go/token"
	"maps"
	"os"
	"slices"
	"strconv"
	"strings"
	"text/template"

	"github.com/YakDriver/regexache"
	"github.com/hashicorp/terraform-provider-aws/internal/generate/common"
	"github.com/hashicorp/terraform-provider-aws/names"
	"github.com/hashicorp/terraform-provider-aws/names/data"
	namesgen "github.com/hashicorp/terraform-provider-aws/names/generate"
)

func main() {
	const (
		filename                 = `service_package_gen.go`
		endpointResolverFilename = `service_endpoint_resolver_gen.go`
	)
	g := common.NewGenerator()

	data, err := data.ReadAllServiceData()

	if err != nil {
		g.Fatalf("error reading service data: %s", err)
	}

	servicePackage := os.Getenv("GOPACKAGE")

	g.Infof("Generating internal/service/%s/%s", servicePackage, filename)

	for _, l := range data {
		// See internal/generate/namesconsts/main.go.
		p := l.ProviderPackage()

		if p != servicePackage {
			continue
		}

		if l.IsClientSDKV1() && l.GenerateClient() {
			g.Fatalf("cannot generate AWS SDK for Go v1 client")
		}

		// Look for Terraform Plugin Framework and SDK resource and data source annotations.
		// These annotations are implemented as comments on factory functions.
		v := &visitor{
			g: g,

			ephemeralResources:   make(map[string]ResourceDatum, 0),
			frameworkDataSources: make(map[string]ResourceDatum, 0),
			frameworkResources:   make(map[string]ResourceDatum, 0),
			sdkDataSources:       make(map[string]ResourceDatum, 0),
			sdkResources:         make(map[string]ResourceDatum, 0),
		}

		v.processDir(".")

		if err := errors.Join(v.errs...); err != nil {
			g.Fatalf("%s", err.Error())
		}

		s := ServiceDatum{
			GenerateClient:          l.GenerateClient(),
			IsGlobal:                l.IsGlobal(),
			EndpointRegionOverrides: l.EndpointRegionOverrides(),
			GoV2Package:             l.GoV2Package(),
			ProviderPackage:         p,
			ProviderNameUpper:       l.ProviderNameUpper(),
			EphemeralResources:      v.ephemeralResources,
			FrameworkDataSources:    v.frameworkDataSources,
			FrameworkResources:      v.frameworkResources,
			SDKDataSources:          v.sdkDataSources,
			SDKResources:            v.sdkResources,
		}

		var imports []goImport
		for resource := range maps.Values(v.ephemeralResources) {
			imports = append(imports, resource.goImports...)
		}
		for resource := range maps.Values(v.frameworkDataSources) {
			imports = append(imports, resource.goImports...)
		}
		for resource := range maps.Values(v.frameworkResources) {
			imports = append(imports, resource.goImports...)
		}
		for resource := range maps.Values(v.sdkDataSources) {
			imports = append(imports, resource.goImports...)
		}
		for resource := range maps.Values(v.sdkResources) {
			imports = append(imports, resource.goImports...)
		}
		slices.SortFunc(imports, func(a, b goImport) int {
			if n := strings.Compare(a.Path, b.Path); n != 0 {
				return n
			}
			return strings.Compare(a.Alias, b.Alias)
		})
		imports = slices.Compact(imports)
		s.GoImports = imports

		templateFuncMap := template.FuncMap{
			"Camel": names.ToCamelCase,
		}
		d := g.NewGoFileDestination(filename)

		if err := d.BufferTemplate("servicepackagedata", tmpl, s, templateFuncMap); err != nil {
			g.Fatalf("generating %s service package data: %s", p, err)
		}

		if err := d.Write(); err != nil {
			g.Fatalf("generating file (%s): %s", filename, err)
		}

		if p != "meta" && !l.IsClientSDKV1() {
			g.Infof("Generating internal/service/%s/%s", servicePackage, endpointResolverFilename)

			d = g.NewGoFileDestination(endpointResolverFilename)

			if err := d.BufferTemplate("endpointresolver", endpointResolverTmpl, s); err != nil {
				g.Fatalf("generating %s endpoint resolver: %s", p, err)
			}

			if err := d.Write(); err != nil {
				g.Fatalf("generating file (%s): %s", endpointResolverFilename, err)
			}
		}

		break
	}
}

type ResourceDatum struct {
	FactoryName                       string
	Name                              string // Friendly name (without service name), e.g. "Topic", not "SNS Topic"
	IsGlobal                          bool
	regionOverrideEnabled             bool
	TransparentTagging                bool
	TagsIdentifierAttribute           string
	TagsResourceType                  string
	ValidateRegionOverrideInPartition bool
<<<<<<< HEAD
	IdentityAttributes                []identityAttribute
	ARNIdentity                       bool
	SingletonIdentity                 bool
	MutableIdentity                   bool
	WrappedImport                     bool
	goImports                         []goImport
}

type identityAttribute struct {
	Name     string
	Optional bool
}

type goImport struct {
	Path  string
	Alias string
=======
	ARNIdentity                       bool
	arnAttribute                      string
	SingletonIdentity                 bool
	WrappedImport                     bool
}

func (r ResourceDatum) HasARNAttribute() bool {
	return r.arnAttribute != "" && r.arnAttribute != "arn"
}

func (r ResourceDatum) ARNAttribute() string {
	return namesgen.ConstOrQuote(r.arnAttribute)
>>>>>>> 009b0491
}

func (d ResourceDatum) RegionOverrideEnabled() bool {
	return d.regionOverrideEnabled && !d.IsGlobal
}

type ServiceDatum struct {
	GenerateClient          bool
	IsGlobal                bool // Is the service global?
	EndpointRegionOverrides map[string]string
	GoV2Package             string // AWS SDK for Go v2 package name
	ProviderPackage         string
	ProviderNameUpper       string
	EphemeralResources      map[string]ResourceDatum
	FrameworkDataSources    map[string]ResourceDatum
	FrameworkResources      map[string]ResourceDatum
	SDKDataSources          map[string]ResourceDatum
	SDKResources            map[string]ResourceDatum
	GoImports               []goImport
}

//go:embed service_package_gen.go.gtpl
var tmpl string

//go:embed endpoint_resolver.go.gtpl
var endpointResolverTmpl string

// Annotation processing.
var (
	annotation    = regexache.MustCompile(`^//\s*@([0-9A-Za-z]+)(\(([^)]*)\))?\s*$`)
	validTypeName = regexache.MustCompile(`^aws(?:_[a-z0-9]+)+$`)
)

type visitor struct {
	errs []error
	g    *common.Generator

	fileName     string
	functionName string
	packageName  string

	ephemeralResources   map[string]ResourceDatum
	frameworkDataSources map[string]ResourceDatum
	frameworkResources   map[string]ResourceDatum
	sdkDataSources       map[string]ResourceDatum
	sdkResources         map[string]ResourceDatum
}

// processDir scans a single service package directory and processes contained Go sources files.
func (v *visitor) processDir(path string) {
	fileSet := token.NewFileSet()
	packageMap, err := parser.ParseDir(fileSet, path, func(fi os.FileInfo) bool {
		// Skip tests.
		return !strings.HasSuffix(fi.Name(), "_test.go")
	}, parser.ParseComments)

	if err != nil {
		v.errs = append(v.errs, fmt.Errorf("parsing (%s): %w", path, err))

		return
	}

	for name, pkg := range packageMap {
		v.packageName = name

		for name, file := range pkg.Files {
			v.fileName = name

			v.processFile(file)

			v.fileName = ""
		}

		v.packageName = ""
	}
}

// processFile processes a single Go source file.
func (v *visitor) processFile(file *ast.File) {
	ast.Walk(v, file)
}

// processFuncDecl processes a single Go function.
// The function's comments are scanned for annotations indicating a Plugin Framework or SDK resource or data source.
func (v *visitor) processFuncDecl(funcDecl *ast.FuncDecl) {
	v.functionName = funcDecl.Name.Name

	d := ResourceDatum{
		IsGlobal:                          false,
		regionOverrideEnabled:             true,
		ValidateRegionOverrideInPartition: true,
	}

	annotations := make(map[string]bool)
	for _, line := range funcDecl.Doc.List {
		line := line.Text

		if m := annotation.FindStringSubmatch(line); len(m) > 0 {
			annotationName := m[1]
			annotations[annotationName] = true
		}
	}
	keys := slices.Collect(maps.Keys(annotations))
	if slices.Contains(keys, "IdentityAttribute") && slices.Contains(keys, "ArnIdentity") {
		v.errs = append(v.errs, fmt.Errorf(`only one of "IdentityAttribute" and "ArnIdentity" can be specified: %s`, fmt.Sprintf("%s.%s", v.packageName, v.functionName)))
	}

	// Look first for per-resource annotations such as tagging and Region.
	for _, line := range funcDecl.Doc.List {
		line := line.Text

		if m := annotation.FindStringSubmatch(line); len(m) > 0 {
			switch annotationName, args := m[1], common.ParseArgs(m[3]); annotationName {
			case "Region":
				if attr, ok := args.Keyword["global"]; ok {
					if global, err := strconv.ParseBool(attr); err != nil {
						v.errs = append(v.errs, fmt.Errorf("invalid Region/global value (%s): %s: %w", attr, fmt.Sprintf("%s.%s", v.packageName, v.functionName), err))
					} else {
						d.IsGlobal = global
						if global {
							d.regionOverrideEnabled = false
							d.ValidateRegionOverrideInPartition = false
						}
					}
				}
				if attr, ok := args.Keyword["overrideEnabled"]; ok {
					if enabled, err := strconv.ParseBool(attr); err != nil {
						v.errs = append(v.errs, fmt.Errorf("invalid Region/overrideEnabled value (%s): %s: %w", attr, fmt.Sprintf("%s.%s", v.packageName, v.functionName), err))
					} else {
						d.regionOverrideEnabled = enabled
					}
				}
				if attr, ok := args.Keyword["validateOverrideInPartition"]; ok {
					if validate, err := strconv.ParseBool(attr); err != nil {
						v.errs = append(v.errs, fmt.Errorf("invalid Region/validateOverrideInPartition value (%s): %s: %w", attr, fmt.Sprintf("%s.%s", v.packageName, v.functionName), err))
					} else {
						d.ValidateRegionOverrideInPartition = validate
					}
				}

			case "Tags":
				d.TransparentTagging = true

				if attr, ok := args.Keyword["identifierAttribute"]; ok {
					if d.TagsIdentifierAttribute != "" {
						v.errs = append(v.errs, fmt.Errorf("multiple Tags annotations: %s", fmt.Sprintf("%s.%s", v.packageName, v.functionName)))
					}

					d.TagsIdentifierAttribute = namesgen.ConstOrQuote(attr)
				}

				if attr, ok := args.Keyword["resourceType"]; ok {
					d.TagsResourceType = attr
				}

<<<<<<< HEAD
			case "IdentityAttribute":
				args := common.ParseArgs(m[3])

				if len(args.Positional) == 0 {
					v.errs = append(v.errs, fmt.Errorf("no Identity attribute name: %s", fmt.Sprintf("%s.%s", v.packageName, v.functionName)))
					continue
				}

				identityAttribute := identityAttribute{
					Name: namesgen.ConstOrQuote(args.Positional[0]),
				}

				if attr, ok := args.Keyword["optional"]; ok {
					if b, err := strconv.ParseBool(attr); err != nil {
						v.errs = append(v.errs, fmt.Errorf("invalid optional value: %q at %s. Should be boolean value.", attr, fmt.Sprintf("%s.%s", v.packageName, v.functionName)))
						continue
					} else {
						identityAttribute.Optional = b
					}
				}

				d.IdentityAttributes = append(d.IdentityAttributes, identityAttribute)

			case "WrappedImport":
				d.WrappedImport = true

			case "ArnIdentity":
				d.ARNIdentity = true

			case "MutableIdentity":
				d.MutableIdentity = true

			case "SingletonIdentity":
				d.SingletonIdentity = true
=======
			case "WrappedImport":
				if len(args.Positional) == 0 {
					d.WrappedImport = true
				} else {
					attr := args.Positional[0]
					if b, err := strconv.ParseBool(attr); err != nil {
						v.errs = append(v.errs, fmt.Errorf("invalid WrappedImport value: %q at %s. Should be boolean value.", attr, fmt.Sprintf("%s.%s", v.packageName, v.functionName)))
						continue
					} else {
						d.WrappedImport = b
					}
				}

			case "ArnIdentity":
				d.ARNIdentity = true
				d.WrappedImport = true
				args := common.ParseArgs(m[3])
				if len(args.Positional) == 0 {
					d.arnAttribute = "arn"
				} else {
					d.arnAttribute = args.Positional[0]
				}

			case "SingletonIdentity":
				d.SingletonIdentity = true
				d.WrappedImport = true

			case "NoImport":
				d.WrappedImport = false
>>>>>>> 009b0491
			}
		}
	}

	// Then build the resource maps, looking for duplicates.
	for _, line := range funcDecl.Doc.List {
		line := line.Text

		if m := annotation.FindStringSubmatch(line); len(m) > 0 {
			d.FactoryName = v.functionName

			args := common.ParseArgs(m[3])

			if attr, ok := args.Keyword["name"]; ok {
				d.Name = attr
			}

			switch annotationName := m[1]; annotationName {
			case "EphemeralResource":
				if len(args.Positional) == 0 {
					v.errs = append(v.errs, fmt.Errorf("no type name: %s", fmt.Sprintf("%s.%s", v.packageName, v.functionName)))
					continue
				}

				typeName := args.Positional[0]

				if !validTypeName.MatchString(typeName) {
					v.errs = append(v.errs, fmt.Errorf("invalid type name (%s): %s", typeName, fmt.Sprintf("%s.%s", v.packageName, v.functionName)))
					continue
				}

				if d.Name == "" {
					v.errs = append(v.errs, fmt.Errorf("no friendly name: %s", fmt.Sprintf("%s.%s", v.packageName, v.functionName)))
					continue
				}

				if _, ok := v.ephemeralResources[typeName]; ok {
					v.errs = append(v.errs, fmt.Errorf("duplicate Ephemeral Resource (%s): %s", typeName, fmt.Sprintf("%s.%s", v.packageName, v.functionName)))
				} else {
					v.ephemeralResources[typeName] = d
				}
			case "FrameworkDataSource":
				if len(args.Positional) == 0 {
					v.errs = append(v.errs, fmt.Errorf("no type name: %s", fmt.Sprintf("%s.%s", v.packageName, v.functionName)))
					continue
				}

				typeName := args.Positional[0]

				if !validTypeName.MatchString(typeName) {
					v.errs = append(v.errs, fmt.Errorf("invalid type name (%s): %s", typeName, fmt.Sprintf("%s.%s", v.packageName, v.functionName)))
					continue
				}

				if d.Name == "" {
					v.errs = append(v.errs, fmt.Errorf("no friendly name: %s", fmt.Sprintf("%s.%s", v.packageName, v.functionName)))
					continue
				}

				if _, ok := v.frameworkDataSources[typeName]; ok {
					v.errs = append(v.errs, fmt.Errorf("duplicate Framework Data Source (%s): %s", typeName, fmt.Sprintf("%s.%s", v.packageName, v.functionName)))
				} else {
					v.frameworkDataSources[typeName] = d
				}
			case "FrameworkResource":
				if len(args.Positional) == 0 {
					v.errs = append(v.errs, fmt.Errorf("no type name: %s", fmt.Sprintf("%s.%s", v.packageName, v.functionName)))
					continue
				}

				typeName := args.Positional[0]

				if !validTypeName.MatchString(typeName) {
					v.errs = append(v.errs, fmt.Errorf("invalid type name (%s): %s", typeName, fmt.Sprintf("%s.%s", v.packageName, v.functionName)))
					continue
				}

				if d.Name == "" {
					v.errs = append(v.errs, fmt.Errorf("no friendly name: %s", fmt.Sprintf("%s.%s", v.packageName, v.functionName)))
					continue
				}

				if _, ok := v.frameworkResources[typeName]; ok {
					v.errs = append(v.errs, fmt.Errorf("duplicate Framework Resource (%s): %s", typeName, fmt.Sprintf("%s.%s", v.packageName, v.functionName)))
				} else {
					v.frameworkResources[typeName] = d
				}
			case "SDKDataSource":
				if len(args.Positional) == 0 {
					v.errs = append(v.errs, fmt.Errorf("no type name: %s", fmt.Sprintf("%s.%s", v.packageName, v.functionName)))
					continue
				}

				typeName := args.Positional[0]

				if !validTypeName.MatchString(typeName) {
					v.errs = append(v.errs, fmt.Errorf("invalid type name (%s): %s", typeName, fmt.Sprintf("%s.%s", v.packageName, v.functionName)))
					continue
				}

				if d.Name == "" {
					v.errs = append(v.errs, fmt.Errorf("no friendly name: %s", fmt.Sprintf("%s.%s", v.packageName, v.functionName)))
					continue
				}

				if _, ok := v.sdkDataSources[typeName]; ok {
					v.errs = append(v.errs, fmt.Errorf("duplicate SDK Data Source (%s): %s", typeName, fmt.Sprintf("%s.%s", v.packageName, v.functionName)))
				} else {
					v.sdkDataSources[typeName] = d
				}
			case "SDKResource":
				if len(args.Positional) == 0 {
					v.errs = append(v.errs, fmt.Errorf("no type name: %s", fmt.Sprintf("%s.%s", v.packageName, v.functionName)))
					continue
				}

				typeName := args.Positional[0]

				if !validTypeName.MatchString(typeName) {
					v.errs = append(v.errs, fmt.Errorf("invalid type name (%s): %s", typeName, fmt.Sprintf("%s.%s", v.packageName, v.functionName)))
					continue
				}

				if d.Name == "" {
					v.errs = append(v.errs, fmt.Errorf("no friendly name: %s", fmt.Sprintf("%s.%s", v.packageName, v.functionName)))
					continue
				}

				if _, ok := v.sdkResources[typeName]; ok {
					v.errs = append(v.errs, fmt.Errorf("duplicate SDK Resource (%s): %s", typeName, fmt.Sprintf("%s.%s", v.packageName, v.functionName)))
				} else {
					v.sdkResources[typeName] = d
				}

<<<<<<< HEAD
			case "IdentityAttribute", "ArnIdentity", "MutableIdentity", "SingletonIdentity", "Region", "Tags":
				// Handled above.
			case "ArnFormat", "Testing":
=======
			case "Region", "Tags", "ArnIdentity", "SingletonIdentity", "IdentityAttribute", "NoImport":
				// Handled above.
			case "ArnFormat", "Testing", "WrappedImport":
>>>>>>> 009b0491
				// Ignored.
			default:
				v.g.Warnf("unknown annotation: %s", annotationName)
			}
		}
	}

	v.functionName = ""
}

// Visit is called for each node visited by ast.Walk.
func (v *visitor) Visit(node ast.Node) ast.Visitor {
	// Look at functions (not methods) with comments.
	if funcDecl, ok := node.(*ast.FuncDecl); ok && funcDecl.Recv == nil && funcDecl.Doc != nil {
		v.processFuncDecl(funcDecl)
	}

	return v
}<|MERGE_RESOLUTION|>--- conflicted
+++ resolved
@@ -153,9 +153,9 @@
 	TagsIdentifierAttribute           string
 	TagsResourceType                  string
 	ValidateRegionOverrideInPartition bool
-<<<<<<< HEAD
 	IdentityAttributes                []identityAttribute
 	ARNIdentity                       bool
+	arnAttribute                      string
 	SingletonIdentity                 bool
 	MutableIdentity                   bool
 	WrappedImport                     bool
@@ -168,13 +168,12 @@
 }
 
 type goImport struct {
-	Path  string
-	Alias string
-=======
-	ARNIdentity                       bool
-	arnAttribute                      string
-	SingletonIdentity                 bool
-	WrappedImport                     bool
+	Path              string
+	Alias             string
+	ARNIdentity       bool
+	arnAttribute      string
+	SingletonIdentity bool
+	WrappedImport     bool
 }
 
 func (r ResourceDatum) HasARNAttribute() bool {
@@ -183,7 +182,6 @@
 
 func (r ResourceDatum) ARNAttribute() string {
 	return namesgen.ConstOrQuote(r.arnAttribute)
->>>>>>> 009b0491
 }
 
 func (d ResourceDatum) RegionOverrideEnabled() bool {
@@ -339,7 +337,6 @@
 					d.TagsResourceType = attr
 				}
 
-<<<<<<< HEAD
 			case "IdentityAttribute":
 				args := common.ParseArgs(m[3])
 
@@ -364,18 +361,6 @@
 				d.IdentityAttributes = append(d.IdentityAttributes, identityAttribute)
 
 			case "WrappedImport":
-				d.WrappedImport = true
-
-			case "ArnIdentity":
-				d.ARNIdentity = true
-
-			case "MutableIdentity":
-				d.MutableIdentity = true
-
-			case "SingletonIdentity":
-				d.SingletonIdentity = true
-=======
-			case "WrappedImport":
 				if len(args.Positional) == 0 {
 					d.WrappedImport = true
 				} else {
@@ -398,13 +383,15 @@
 					d.arnAttribute = args.Positional[0]
 				}
 
+			case "MutableIdentity":
+				d.MutableIdentity = true
+
 			case "SingletonIdentity":
 				d.SingletonIdentity = true
 				d.WrappedImport = true
 
 			case "NoImport":
 				d.WrappedImport = false
->>>>>>> 009b0491
 			}
 		}
 	}
@@ -539,15 +526,9 @@
 					v.sdkResources[typeName] = d
 				}
 
-<<<<<<< HEAD
 			case "IdentityAttribute", "ArnIdentity", "MutableIdentity", "SingletonIdentity", "Region", "Tags":
 				// Handled above.
-			case "ArnFormat", "Testing":
-=======
-			case "Region", "Tags", "ArnIdentity", "SingletonIdentity", "IdentityAttribute", "NoImport":
-				// Handled above.
 			case "ArnFormat", "Testing", "WrappedImport":
->>>>>>> 009b0491
 				// Ignored.
 			default:
 				v.g.Warnf("unknown annotation: %s", annotationName)
