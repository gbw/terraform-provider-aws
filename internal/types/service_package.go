// Copyright (c) HashiCorp, Inc.
// SPDX-License-Identifier: MPL-2.0

package types

import (
	"context"
	"slices"
	"unique"

	"github.com/hashicorp/terraform-plugin-framework/datasource"
	"github.com/hashicorp/terraform-plugin-framework/ephemeral"
	"github.com/hashicorp/terraform-plugin-framework/resource"
	"github.com/hashicorp/terraform-plugin-sdk/v2/helper/schema"
)

// ServicePackageResourceRegion represents resource-level Region information.
type ServicePackageResourceRegion struct {
	IsOverrideEnabled             bool // Is per-resource Region override supported?
	IsValidateOverrideInPartition bool // Is the per-resource Region override value validated againt the configured partition?
}

// ResourceRegionDefault returns the default resource region configuration.
// The default is to enable per-resource Region override and validate the override value.
func ResourceRegionDefault() ServicePackageResourceRegion {
	return ServicePackageResourceRegion{
		IsOverrideEnabled:             true,
		IsValidateOverrideInPartition: true,
	}
}

// ResourceRegionDisabled returns the resource region configuration indicating that there is no per-resource Region override.
func ResourceRegionDisabled() ServicePackageResourceRegion {
	return ServicePackageResourceRegion{}
}

// ServicePackageResourceTags represents resource-level tagging information.
type ServicePackageResourceTags struct {
	IdentifierAttribute string // The attribute for the identifier for UpdateTags etc.
	ResourceType        string // Extra resourceType parameter value for UpdateTags etc.
}

// ServicePackageEphemeralResource represents a Terraform Plugin Framework ephemeral resource
// implemented by a service package.
type ServicePackageEphemeralResource struct {
	Factory  func(context.Context) (ephemeral.EphemeralResourceWithConfigure, error)
	TypeName string
	Name     string
	Region   unique.Handle[ServicePackageResourceRegion]
}

// ServicePackageFrameworkDataSource represents a Terraform Plugin Framework data source
// implemented by a service package.
type ServicePackageFrameworkDataSource struct {
	Factory  func(context.Context) (datasource.DataSourceWithConfigure, error)
	TypeName string
	Name     string
	Tags     unique.Handle[ServicePackageResourceTags]
	Region   unique.Handle[ServicePackageResourceRegion]
}

// ServicePackageFrameworkResource represents a Terraform Plugin Framework resource
// implemented by a service package.
type ServicePackageFrameworkResource struct {
	Factory  func(context.Context) (resource.ResourceWithConfigure, error)
	TypeName string
	Name     string
	Tags     unique.Handle[ServicePackageResourceTags]
	Region   unique.Handle[ServicePackageResourceRegion]
	Identity Identity
}

// ServicePackageSDKDataSource represents a Terraform Plugin SDK data source
// implemented by a service package.
type ServicePackageSDKDataSource struct {
	Factory  func() *schema.Resource
	TypeName string
	Name     string
	Tags     unique.Handle[ServicePackageResourceTags]
	Region   unique.Handle[ServicePackageResourceRegion]
}

// ServicePackageSDKResource represents a Terraform Plugin SDK resource
// implemented by a service package.
type ServicePackageSDKResource struct {
	Factory  func() *schema.Resource
	TypeName string
	Name     string
	Tags     unique.Handle[ServicePackageResourceTags]
	Region   unique.Handle[ServicePackageResourceRegion]
	Identity Identity
	Import   Import
}

type Identity struct {
<<<<<<< HEAD
	Global            bool
	Singleton         bool
	IDAttrShadowsAttr string
	Attributes        []IdentityAttribute
}

func ParameterizedIdentity(attributes ...IdentityAttribute) Identity {
	baseAttributes := []IdentityAttribute{
		{
			Name:     "account_id",
			Required: false,
		},
		{
			Name:     "region",
			Required: false,
		},
	}
	baseAttributes = slices.Grow(baseAttributes, len(attributes))
	identity := Identity{
		Attributes: append(baseAttributes, attributes...),
	}
	if len(attributes) == 1 {
		identity.IDAttrShadowsAttr = attributes[0].Name
	}
	return identity
}

type IdentityAttribute struct {
	Name     string
	Required bool
}

func StringIdentityAttribute(name string, required bool) IdentityAttribute {
	return IdentityAttribute{
		Name:     name,
		Required: required,
	}
}

func ARNIdentity() Identity {
	return Identity{
		Attributes: []IdentityAttribute{
			{
				Name:     "arn",
				Required: true,
			},
		},
	}
}

func GlobalParameterizedIdentity(attributes ...IdentityAttribute) Identity {
	baseAttributes := []IdentityAttribute{
		{
			Name:     "account_id",
			Required: false,
		},
	}
	baseAttributes = slices.Grow(baseAttributes, len(attributes))
	identity := Identity{
		Attributes: append(baseAttributes, attributes...),
	}
	if len(attributes) == 1 {
		identity.IDAttrShadowsAttr = attributes[0].Name
	}
	return identity
}

func GlobalSingletonIdentity() Identity {
	return Identity{
		Global:    true,
		Singleton: true,
		Attributes: []IdentityAttribute{
			{
				Name:     "account_id",
				Required: false,
			},
		},
	}
}

func RegionalSingletonIdentity() Identity {
	return Identity{
		Global:    false,
		Singleton: true,
		Attributes: []IdentityAttribute{
			{
				Name:     "account_id",
				Required: false,
			},
			{
				Name:     "region",
				Required: false,
			},
		},
=======
	Global       bool
	Singleton    bool
	ARN          bool
	ARNAttribute string
}

func GlobalSingletonIdentity() Identity {
	return Identity{
		Global:    true,
		Singleton: true,
	}
}

func RegionalSingletonIdentity() Identity {
	return Identity{
		Global:    false,
		Singleton: true,
	}
}

func GlobalARNIdentity() Identity {
	return arnIdentity(true, "arn")
}

func RegionalARNIdentity() Identity {
	return RegionalARNIdentityNamed("arn")
}

func RegionalARNIdentityNamed(name string) Identity {
	return arnIdentity(false, name)
}

func arnIdentity(isGlobal bool, name string) Identity {
	return Identity{
		Global:       isGlobal,
		ARN:          true,
		ARNAttribute: name,
>>>>>>> 009b0491
	}
}

type Import struct {
	WrappedImport bool
}<|MERGE_RESOLUTION|>--- conflicted
+++ resolved
@@ -12,6 +12,7 @@
 	"github.com/hashicorp/terraform-plugin-framework/ephemeral"
 	"github.com/hashicorp/terraform-plugin-framework/resource"
 	"github.com/hashicorp/terraform-plugin-sdk/v2/helper/schema"
+	"github.com/hashicorp/terraform-provider-aws/names"
 )
 
 // ServicePackageResourceRegion represents resource-level Region information.
@@ -93,9 +94,10 @@
 }
 
 type Identity struct {
-<<<<<<< HEAD
 	Global            bool
 	Singleton         bool
+	ARN               bool
+	ARNAttribute      string
 	IDAttrShadowsAttr string
 	Attributes        []IdentityAttribute
 }
@@ -133,11 +135,27 @@
 	}
 }
 
-func ARNIdentity() Identity {
+func GlobalARNIdentity() Identity {
+	return arnIdentity(true, names.AttrARN)
+}
+
+func RegionalARNIdentity() Identity {
+	return RegionalARNIdentityNamed(names.AttrARN)
+}
+
+func RegionalARNIdentityNamed(name string) Identity {
+	return arnIdentity(false, name)
+}
+
+func arnIdentity(isGlobal bool, name string) Identity {
 	return Identity{
+		Global: isGlobal,
+		ARN:    true,
+		// TODO: This is redundant, simplify
+		ARNAttribute: name,
 		Attributes: []IdentityAttribute{
 			{
-				Name:     "arn",
+				Name:     name,
 				Required: true,
 			},
 		},
@@ -188,45 +206,6 @@
 				Required: false,
 			},
 		},
-=======
-	Global       bool
-	Singleton    bool
-	ARN          bool
-	ARNAttribute string
-}
-
-func GlobalSingletonIdentity() Identity {
-	return Identity{
-		Global:    true,
-		Singleton: true,
-	}
-}
-
-func RegionalSingletonIdentity() Identity {
-	return Identity{
-		Global:    false,
-		Singleton: true,
-	}
-}
-
-func GlobalARNIdentity() Identity {
-	return arnIdentity(true, "arn")
-}
-
-func RegionalARNIdentity() Identity {
-	return RegionalARNIdentityNamed("arn")
-}
-
-func RegionalARNIdentityNamed(name string) Identity {
-	return arnIdentity(false, name)
-}
-
-func arnIdentity(isGlobal bool, name string) Identity {
-	return Identity{
-		Global:       isGlobal,
-		ARN:          true,
-		ARNAttribute: name,
->>>>>>> 009b0491
 	}
 }
 
