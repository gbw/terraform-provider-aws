# YAML generated by internal/generate/prlabels/main.go; DO NOT EDIT.
client-connections:
  - 'internal/conns/**/*'
create:
  - 'internal/create/**/*'
dependencies:
  - '.github/dependabot.yml'
documentation:
  - '**/*.md'
  - 'docs/**/*'
  - 'website/**/*'
examples:
  - 'examples/**/*'
flex:
  - 'internal/flex/**/*'
generators:
  - 'internal/**/*_gen.go'
  - 'internal/**/*_gen_test.go'
  - 'internal/**/generate.go'
  - 'internal/generate/**/*'
github_actions:
  - '.github/*.yml'
  - '.github/workflows/*.yml'
linter:
  - '.github/workflows/acctest-terraform-lint.yml'
  - '.github/workflows/terraform_provider.yml'
  - '.github/workflows/website.yml'
  - '.golangci.yml'
  - '.markdownlinkcheck.json'
  - '.markdownlint.yml'
  - '.semgrep.yml'
  - '.tflint.hcl'
  - 'staticcheck.conf'
  - 'tools/providerlint/**/*'
pre-service-packages:
  - '**/data_source_aws_*'
  - '**/resource_aws_*'
  - 'aws/**/*'
  - 'awsproviderlint/**/*'
provider:
  - '.gitignore'
  - '.go-version'
  - '*.md'
  - 'docs/contributing/**/*'
  - 'internal/provider/**/*'
  - 'main.go'
  - 'website/docs/index.html.markdown'
repository:
  - '.github/**/*'
  - 'GNUmakefile'
  - 'infrastructure/**/*'
skaff:
  - 'skaff/**/*'
sweeper:
  - 'internal/sweep/**/*'
  - 'internal/service/**/sweep.go'
tags:
  - 'internal/**/tag_gen.go'
  - 'internal/**/tag_gen_test.go'
  - 'internal/**/tag_test.go'
  - 'internal/**/tags_gen.go'
  - 'internal/tags/**/*'
tests:
  - '**/*_test.go'
  - 'internal/**/test-fixtures/**/*'
  - 'internal/**/testdata/**/*'
  - 'internal/acctest/**/*'
verify:
  - 'internal/verify/**/*'
service/accessanalyzer:
  - 'internal/service/accessanalyzer/**/*'
  - 'website/**/accessanalyzer_*'
service/account:
  - 'internal/service/account/**/*'
  - 'website/**/account_*'
service/acm:
  - 'internal/service/acm/**/*'
  - 'website/**/acm_*'
service/acmpca:
  - 'internal/service/acmpca/**/*'
  - 'website/**/acmpca_*'
service/alexaforbusiness:
  - 'internal/service/alexaforbusiness/**/*'
  - 'website/**/alexaforbusiness_*'
service/amp:
  - 'internal/service/amp/**/*'
  - 'website/**/prometheus_*'
service/amplify:
  - 'internal/service/amplify/**/*'
  - 'website/**/amplify_*'
service/amplifybackend:
  - 'internal/service/amplifybackend/**/*'
  - 'website/**/amplifybackend_*'
service/amplifyuibuilder:
  - 'internal/service/amplifyuibuilder/**/*'
  - 'website/**/amplifyuibuilder_*'
service/apigateway:
  - 'internal/service/apigateway/**/*'
  - 'website/**/api_gateway_*'
service/apigatewaymanagementapi:
  - 'internal/service/apigatewaymanagementapi/**/*'
  - 'website/**/apigatewaymanagementapi_*'
service/apigatewayv2:
  - 'internal/service/apigatewayv2/**/*'
  - 'website/**/apigatewayv2_*'
service/appautoscaling:
  - 'internal/service/appautoscaling/**/*'
  - 'website/**/appautoscaling_*'
service/appconfig:
  - 'internal/service/appconfig/**/*'
  - 'website/**/appconfig_*'
service/appconfigdata:
  - 'internal/service/appconfigdata/**/*'
  - 'website/**/appconfigdata_*'
service/appflow:
  - 'internal/service/appflow/**/*'
  - 'website/**/appflow_*'
service/appintegrations:
  - 'internal/service/appintegrations/**/*'
  - 'website/**/appintegrations_*'
service/applicationcostprofiler:
  - 'internal/service/applicationcostprofiler/**/*'
  - 'website/**/applicationcostprofiler_*'
service/applicationinsights:
  - 'internal/service/applicationinsights/**/*'
  - 'website/**/applicationinsights_*'
service/appmesh:
  - 'internal/service/appmesh/**/*'
  - 'website/**/appmesh_*'
service/apprunner:
  - 'internal/service/apprunner/**/*'
  - 'website/**/apprunner_*'
service/appstream:
  - 'internal/service/appstream/**/*'
  - 'website/**/appstream_*'
service/appsync:
  - 'internal/service/appsync/**/*'
  - 'website/**/appsync_*'
service/athena:
  - 'internal/service/athena/**/*'
  - 'website/**/athena_*'
service/auditmanager:
  - 'internal/service/auditmanager/**/*'
  - 'website/**/auditmanager_*'
service/autoscaling:
  - 'internal/service/autoscaling/**/*'
  - 'website/**/autoscaling_*'
  - 'website/**/launch_configuration*'
service/autoscalingplans:
  - 'internal/service/autoscalingplans/**/*'
  - 'website/**/autoscalingplans_*'
service/backup:
  - 'internal/service/backup/**/*'
  - 'website/**/backup_*'
service/backupgateway:
  - 'internal/service/backupgateway/**/*'
  - 'website/**/backupgateway_*'
service/batch:
  - 'internal/service/batch/**/*'
  - 'website/**/batch_*'
service/billingconductor:
  - 'internal/service/billingconductor/**/*'
  - 'website/**/billingconductor_*'
service/braket:
  - 'internal/service/braket/**/*'
  - 'website/**/braket_*'
service/budgets:
  - 'internal/service/budgets/**/*'
  - 'website/**/budgets_*'
service/ce:
  - 'internal/service/ce/**/*'
  - 'website/**/ce_*'
service/chime:
  - 'internal/service/chime/**/*'
  - 'website/**/chime_*'
service/chimesdkidentity:
  - 'internal/service/chimesdkidentity/**/*'
  - 'website/**/chimesdkidentity_*'
service/chimesdkmeetings:
  - 'internal/service/chimesdkmeetings/**/*'
  - 'website/**/chimesdkmeetings_*'
service/chimesdkmessaging:
  - 'internal/service/chimesdkmessaging/**/*'
  - 'website/**/chimesdkmessaging_*'
service/cloud9:
  - 'internal/service/cloud9/**/*'
  - 'website/**/cloud9_*'
service/cloudcontrol:
  - 'internal/service/cloudcontrol/**/*'
  - 'website/**/cloudcontrolapi_*'
service/clouddirectory:
  - 'internal/service/clouddirectory/**/*'
  - 'website/**/clouddirectory_*'
service/cloudformation:
  - 'internal/service/cloudformation/**/*'
  - 'website/**/cloudformation_*'
service/cloudfront:
  - 'internal/service/cloudfront/**/*'
  - 'website/**/cloudfront_*'
service/cloudhsmv2:
  - 'internal/service/cloudhsmv2/**/*'
  - 'website/**/cloudhsm*'
service/cloudsearch:
  - 'internal/service/cloudsearch/**/*'
  - 'website/**/cloudsearch_*'
service/cloudsearchdomain:
  - 'internal/service/cloudsearchdomain/**/*'
  - 'website/**/cloudsearchdomain_*'
service/cloudtrail:
  - 'internal/service/cloudtrail/**/*'
  - 'website/**/cloudtrail*'
service/cloudwatch:
  - 'internal/service/cloudwatch/**/*'
  - 'website/**/cloudwatch_dashboard*'
  - 'website/**/cloudwatch_metric_*'
  - 'website/**/cloudwatch_composite_*'
service/codeartifact:
  - 'internal/service/codeartifact/**/*'
  - 'website/**/codeartifact_*'
service/codebuild:
  - 'internal/service/codebuild/**/*'
  - 'website/**/codebuild_*'
service/codecommit:
  - 'internal/service/codecommit/**/*'
  - 'website/**/codecommit_*'
service/codeguruprofiler:
  - 'internal/service/codeguruprofiler/**/*'
  - 'website/**/codeguruprofiler_*'
service/codegurureviewer:
  - 'internal/service/codegurureviewer/**/*'
  - 'website/**/codegurureviewer_*'
service/codepipeline:
  - 'internal/service/codepipeline/**/*'
  - 'website/**/codepipeline*'
service/codestar:
  - 'internal/service/codestar/**/*'
  - 'website/**/codestar_*'
service/codestarconnections:
  - 'internal/service/codestarconnections/**/*'
  - 'website/**/codestarconnections_*'
service/codestarnotifications:
  - 'internal/service/codestarnotifications/**/*'
  - 'website/**/codestarnotifications_*'
service/cognitoidentity:
  - 'internal/service/cognitoidentity/**/*'
  - 'website/**/cognito_identity_pool*'
service/cognitoidp:
  - 'internal/service/cognitoidp/**/*'
  - 'website/**/cognito_identity_provider*'
  - 'website/**/cognito_resource_*'
  - 'website/**/cognito_user*'
  - 'website/**/cognito_risk*'
service/cognitosync:
  - 'internal/service/cognitosync/**/*'
  - 'website/**/cognitosync_*'
service/comprehend:
  - 'internal/service/comprehend/**/*'
  - 'website/**/comprehend_*'
service/comprehendmedical:
  - 'internal/service/comprehendmedical/**/*'
  - 'website/**/comprehendmedical_*'
service/computeoptimizer:
  - 'internal/service/computeoptimizer/**/*'
  - 'website/**/computeoptimizer_*'
service/configservice:
  - 'internal/service/configservice/**/*'
  - 'website/**/config_*'
service/connect:
  - 'internal/service/connect/**/*'
  - 'website/**/connect_*'
service/connectcontactlens:
  - 'internal/service/connectcontactlens/**/*'
  - 'website/**/connectcontactlens_*'
service/connectparticipant:
  - 'internal/service/connectparticipant/**/*'
  - 'website/**/connectparticipant_*'
service/cur:
  - 'internal/service/cur/**/*'
  - 'website/**/cur_*'
service/customerprofiles:
  - 'internal/service/customerprofiles/**/*'
  - 'website/**/customerprofiles_*'
service/databrew:
  - 'internal/service/databrew/**/*'
  - 'website/**/databrew_*'
service/dataexchange:
  - 'internal/service/dataexchange/**/*'
  - 'website/**/dataexchange_*'
service/datapipeline:
  - 'internal/service/datapipeline/**/*'
  - 'website/**/datapipeline_*'
service/datasync:
  - 'internal/service/datasync/**/*'
  - 'website/**/datasync_*'
service/dax:
  - 'internal/service/dax/**/*'
  - 'website/**/dax_*'
service/deploy:
  - 'internal/service/deploy/**/*'
  - 'website/**/codedeploy_*'
service/detective:
  - 'internal/service/detective/**/*'
  - 'website/**/detective_*'
service/devicefarm:
  - 'internal/service/devicefarm/**/*'
  - 'website/**/devicefarm_*'
service/devopsguru:
  - 'internal/service/devopsguru/**/*'
  - 'website/**/devopsguru_*'
service/directconnect:
  - 'internal/service/directconnect/**/*'
  - 'website/**/dx_*'
service/discovery:
  - 'internal/service/discovery/**/*'
  - 'website/**/discovery_*'
service/dlm:
  - 'internal/service/dlm/**/*'
  - 'website/**/dlm_*'
service/dms:
  - 'internal/service/dms/**/*'
  - 'website/**/dms_*'
service/docdb:
  - 'internal/service/docdb/**/*'
  - 'website/**/docdb_*'
service/drs:
  - 'internal/service/drs/**/*'
  - 'website/**/drs_*'
service/ds:
  - 'internal/service/ds/**/*'
  - 'website/**/directory_service_*'
service/dynamodb:
  - 'internal/service/dynamodb/**/*'
  - 'website/**/dynamodb_*'
service/dynamodbstreams:
  - 'internal/service/dynamodbstreams/**/*'
  - 'website/**/dynamodbstreams_*'
service/ebs:
  - 'internal/service/ebs/**/*'
  - 'website/**/changewhenimplemented*'
service/ec2:
  - 'internal/service/ec2/**/ec2_*'
  - 'website/**/ami*'
  - 'website/**/availability_zone*'
  - 'website/**/ec2_availability_*'
  - 'website/**/ec2_capacity_*'
  - 'website/**/ec2_fleet*'
  - 'website/**/ec2_host*'
  - 'website/**/ec2_instance_*'
  - 'website/**/ec2_serial_*'
  - 'website/**/ec2_spot_*'
  - 'website/**/ec2_tag*'
  - 'website/**/eip*'
  - 'website/**/instance*'
  - 'website/**/key_pair*'
  - 'website/**/launch_template*'
  - 'website/**/placement_group*'
  - 'website/**/spot_*'
service/ec2ebs:
  - 'internal/service/ec2/**/ebs_*'
  - 'website/**/ebs_*'
  - 'website/**/volume_attachment*'
  - 'website/**/snapshot_*'
service/ec2instanceconnect:
  - 'internal/service/ec2instanceconnect/**/*'
  - 'website/**/ec2instanceconnect_*'
service/ec2outposts:
  - 'internal/service/ec2/**/outposts_*'
  - 'website/**/ec2_coip_pool*'
  - 'website/**/ec2_local_gateway*'
service/ecr:
  - 'internal/service/ecr/**/*'
  - 'website/**/ecr_*'
service/ecrpublic:
  - 'internal/service/ecrpublic/**/*'
  - 'website/**/ecrpublic_*'
service/ecs:
  - 'internal/service/ecs/**/*'
  - 'website/**/ecs_*'
service/efs:
  - 'internal/service/efs/**/*'
  - 'website/**/efs_*'
service/eks:
  - 'internal/service/eks/**/*'
  - 'website/**/eks_*'
service/elasticache:
  - 'internal/service/elasticache/**/*'
  - 'website/**/elasticache_*'
service/elasticbeanstalk:
  - 'internal/service/elasticbeanstalk/**/*'
  - 'website/**/elastic_beanstalk_*'
service/elasticinference:
  - 'internal/service/elasticinference/**/*'
  - 'website/**/elasticinference_*'
service/elasticsearch:
  - 'internal/service/elasticsearch/**/*'
  - 'website/**/elasticsearch_*'
service/elastictranscoder:
  - 'internal/service/elastictranscoder/**/*'
  - 'website/**/elastictranscoder_*'
service/elb:
  - 'internal/service/elb/**/*'
  - 'website/**/app_cookie_stickiness_policy*'
  - 'website/**/elb*'
  - 'website/**/lb_cookie_stickiness_policy*'
  - 'website/**/lb_ssl_negotiation_policy*'
  - 'website/**/load_balancer*'
  - 'website/**/proxy_protocol_policy*'
service/elbv2:
  - 'internal/service/elbv2/**/*'
  - 'website/**/lb\.*'
  - 'website/**/lb_listener*'
  - 'website/**/lb_target_group*'
  - 'website/**/lb_hosted*'
service/emr:
  - 'internal/service/emr/**/*'
  - 'website/**/emr_*'
service/emrcontainers:
  - 'internal/service/emrcontainers/**/*'
  - 'website/**/emrcontainers_*'
service/emrserverless:
  - 'internal/service/emrserverless/**/*'
  - 'website/**/emrserverless_*'
service/events:
  - 'internal/service/events/**/*'
  - 'website/**/cloudwatch_event_*'
service/evidently:
  - 'internal/service/evidently/**/*'
  - 'website/**/evidently_*'
service/finspace:
  - 'internal/service/finspace/**/*'
  - 'website/**/finspace_*'
service/finspacedata:
  - 'internal/service/finspacedata/**/*'
  - 'website/**/finspacedata_*'
service/firehose:
<<<<<<< HEAD
  - 'aws/internal/service/firehose/**/*'
  - '**/*_firehose_*'
  - '**/firehose_*'
service/fis:
  - 'aws/internal/service/fis/**/*'
  - '**/*_fis_*'
  - '**/fis_*'
=======
  - 'internal/service/firehose/**/*'
  - 'website/**/kinesis_firehose_*'
service/fis:
  - 'internal/service/fis/**/*'
  - 'website/**/fis_*'
>>>>>>> 13250008
service/fms:
  - 'internal/service/fms/**/*'
  - 'website/**/fms_*'
service/forecast:
  - 'internal/service/forecast/**/*'
  - 'website/**/forecast_*'
service/forecastquery:
  - 'internal/service/forecastquery/**/*'
  - 'website/**/forecastquery_*'
service/frauddetector:
  - 'internal/service/frauddetector/**/*'
  - 'website/**/frauddetector_*'
service/fsx:
  - 'internal/service/fsx/**/*'
  - 'website/**/fsx_*'
service/gamelift:
  - 'internal/service/gamelift/**/*'
  - 'website/**/gamelift_*'
service/glacier:
  - 'internal/service/glacier/**/*'
  - 'website/**/glacier_*'
service/globalaccelerator:
  - 'internal/service/globalaccelerator/**/*'
  - 'website/**/globalaccelerator_*'
service/glue:
  - 'internal/service/glue/**/*'
  - 'website/**/glue_*'
service/grafana:
  - 'internal/service/grafana/**/*'
  - 'website/**/grafana_*'
service/greengrass:
  - 'internal/service/greengrass/**/*'
  - 'website/**/greengrass_*'
service/greengrassv2:
  - 'internal/service/greengrassv2/**/*'
  - 'website/**/greengrassv2_*'
service/groundstation:
  - 'internal/service/groundstation/**/*'
  - 'website/**/groundstation_*'
service/guardduty:
  - 'internal/service/guardduty/**/*'
  - 'website/**/guardduty_*'
service/health:
  - 'internal/service/health/**/*'
  - 'website/**/health_*'
service/healthlake:
  - 'internal/service/healthlake/**/*'
  - 'website/**/healthlake_*'
service/honeycode:
  - 'internal/service/honeycode/**/*'
  - 'website/**/honeycode_*'
service/iam:
  - 'internal/service/iam/**/*'
  - 'website/**/iam_*'
service/identitystore:
  - 'internal/service/identitystore/**/*'
  - 'website/**/identitystore_*'
service/imagebuilder:
  - 'internal/service/imagebuilder/**/*'
  - 'website/**/imagebuilder_*'
service/inspector:
  - 'internal/service/inspector/**/*'
  - 'website/**/inspector_*'
service/inspector2:
  - 'internal/service/inspector2/**/*'
  - 'website/**/inspector2_*'
service/iot:
  - 'internal/service/iot/**/*'
  - 'website/**/iot_*'
service/iot1clickdevices:
  - 'internal/service/iot1clickdevices/**/*'
  - 'website/**/iot1clickdevices_*'
service/iot1clickprojects:
  - 'internal/service/iot1clickprojects/**/*'
  - 'website/**/iot1clickprojects_*'
service/iotanalytics:
  - 'internal/service/iotanalytics/**/*'
  - 'website/**/iotanalytics_*'
service/iotdata:
  - 'internal/service/iotdata/**/*'
  - 'website/**/iotdata_*'
service/iotdeviceadvisor:
  - 'internal/service/iotdeviceadvisor/**/*'
  - 'website/**/iotdeviceadvisor_*'
service/iotevents:
  - 'internal/service/iotevents/**/*'
  - 'website/**/iotevents_*'
service/ioteventsdata:
  - 'internal/service/ioteventsdata/**/*'
  - 'website/**/ioteventsdata_*'
service/iotfleethub:
  - 'internal/service/iotfleethub/**/*'
  - 'website/**/iotfleethub_*'
service/iotjobsdata:
  - 'internal/service/iotjobsdata/**/*'
  - 'website/**/iotjobsdata_*'
service/iotsecuretunneling:
  - 'internal/service/iotsecuretunneling/**/*'
  - 'website/**/iotsecuretunneling_*'
service/iotsitewise:
  - 'internal/service/iotsitewise/**/*'
  - 'website/**/iotsitewise_*'
service/iotthingsgraph:
  - 'internal/service/iotthingsgraph/**/*'
  - 'website/**/iotthingsgraph_*'
service/iottwinmaker:
  - 'internal/service/iottwinmaker/**/*'
  - 'website/**/iottwinmaker_*'
service/iotwireless:
  - 'internal/service/iotwireless/**/*'
  - 'website/**/iotwireless_*'
service/ipam:
  - 'internal/service/ec2/**/ipam_*'
  - 'website/**/vpc_ipam*'
service/ivs:
  - 'internal/service/ivs/**/*'
  - 'website/**/ivs_*'
service/kafka:
  - 'internal/service/kafka/**/*'
  - 'website/**/msk_*'
service/kafkaconnect:
  - 'internal/service/kafkaconnect/**/*'
  - 'website/**/mskconnect_*'
service/kendra:
  - 'internal/service/kendra/**/*'
  - 'website/**/kendra_*'
service/keyspaces:
  - 'internal/service/keyspaces/**/*'
  - 'website/**/keyspaces_*'
service/kinesis:
  - 'internal/service/kinesis/**/*'
  - 'website/**/kinesis_stream*'
service/kinesisanalytics:
  - 'internal/service/kinesisanalytics/**/*'
  - 'website/**/kinesis_analytics_*'
service/kinesisanalyticsv2:
  - 'internal/service/kinesisanalyticsv2/**/*'
  - 'website/**/kinesisanalyticsv2_*'
service/kinesisvideo:
  - 'internal/service/kinesisvideo/**/*'
  - 'website/**/kinesis_video_*'
service/kinesisvideoarchivedmedia:
  - 'internal/service/kinesisvideoarchivedmedia/**/*'
  - 'website/**/kinesisvideoarchivedmedia_*'
service/kinesisvideomedia:
  - 'internal/service/kinesisvideomedia/**/*'
  - 'website/**/kinesisvideomedia_*'
service/kinesisvideosignaling:
  - 'internal/service/kinesisvideosignaling/**/*'
  - 'website/**/kinesisvideosignaling_*'
service/kms:
  - 'internal/service/kms/**/*'
  - 'website/**/kms_*'
service/lakeformation:
  - 'internal/service/lakeformation/**/*'
  - 'website/**/lakeformation_*'
service/lambda:
  - 'internal/service/lambda/**/*'
  - 'website/**/lambda_*'
service/lexmodels:
  - 'internal/service/lexmodels/**/*'
  - 'website/**/lex_*'
service/lexmodelsv2:
  - 'internal/service/lexmodelsv2/**/*'
  - 'website/**/lexmodelsv2_*'
service/lexruntime:
  - 'internal/service/lexruntime/**/*'
  - 'website/**/lexruntime_*'
service/lexruntimev2:
  - 'internal/service/lexruntimev2/**/*'
  - 'website/**/lexruntimev2_*'
service/licensemanager:
  - 'internal/service/licensemanager/**/*'
  - 'website/**/licensemanager_*'
service/lightsail:
  - 'internal/service/lightsail/**/*'
  - 'website/**/lightsail_*'
service/location:
  - 'internal/service/location/**/*'
  - 'website/**/location_*'
service/logs:
  - 'internal/service/logs/**/*'
  - 'website/**/cloudwatch_log_*'
  - 'website/**/cloudwatch_query_*'
service/lookoutequipment:
  - 'internal/service/lookoutequipment/**/*'
  - 'website/**/lookoutequipment_*'
service/lookoutmetrics:
  - 'internal/service/lookoutmetrics/**/*'
  - 'website/**/lookoutmetrics_*'
service/lookoutvision:
  - 'internal/service/lookoutvision/**/*'
  - 'website/**/lookoutvision_*'
service/machinelearning:
  - 'internal/service/machinelearning/**/*'
  - 'website/**/machinelearning_*'
service/macie:
  - 'internal/service/macie/**/*'
  - 'website/**/macie_*'
service/macie2:
  - 'internal/service/macie2/**/*'
  - 'website/**/macie2_*'
service/managedblockchain:
  - 'internal/service/managedblockchain/**/*'
  - 'website/**/managedblockchain_*'
service/marketplacecatalog:
  - 'internal/service/marketplacecatalog/**/*'
  - 'website/**/marketplace_catalog_*'
service/marketplacecommerceanalytics:
  - 'internal/service/marketplacecommerceanalytics/**/*'
  - 'website/**/marketplacecommerceanalytics_*'
service/marketplaceentitlement:
  - 'internal/service/marketplaceentitlement/**/*'
  - 'website/**/marketplaceentitlement_*'
service/marketplacemetering:
  - 'internal/service/marketplacemetering/**/*'
  - 'website/**/marketplacemetering_*'
service/mediaconnect:
  - 'internal/service/mediaconnect/**/*'
  - 'website/**/media_connect_*'
service/mediaconvert:
  - 'internal/service/mediaconvert/**/*'
  - 'website/**/media_convert_*'
service/medialive:
  - 'internal/service/medialive/**/*'
  - 'website/**/media_live_*'
service/mediapackage:
  - 'internal/service/mediapackage/**/*'
  - 'website/**/media_package_*'
service/mediapackagevod:
  - 'internal/service/mediapackagevod/**/*'
  - 'website/**/mediapackagevod_*'
service/mediastore:
  - 'internal/service/mediastore/**/*'
  - 'website/**/media_store_*'
service/mediastoredata:
  - 'internal/service/mediastoredata/**/*'
  - 'website/**/mediastoredata_*'
service/mediatailor:
  - 'internal/service/mediatailor/**/*'
  - 'website/**/media_tailor_*'
service/memorydb:
  - 'internal/service/memorydb/**/*'
  - 'website/**/memorydb_*'
service/meta:
  - 'internal/service/meta/**/*'
  - 'website/**/arn*'
  - 'website/**/ip_ranges*'
  - 'website/**/billing_service_account*'
  - 'website/**/default_tags*'
  - 'website/**/partition*'
  - 'website/**/region*'
  - 'website/**/service\.*'
service/mgh:
  - 'internal/service/mgh/**/*'
  - 'website/**/mgh_*'
service/mgn:
  - 'internal/service/mgn/**/*'
  - 'website/**/mgn_*'
service/migrationhubconfig:
  - 'internal/service/migrationhubconfig/**/*'
  - 'website/**/migrationhubconfig_*'
service/migrationhubrefactorspaces:
  - 'internal/service/migrationhubrefactorspaces/**/*'
  - 'website/**/migrationhubrefactorspaces_*'
service/migrationhubstrategy:
  - 'internal/service/migrationhubstrategy/**/*'
  - 'website/**/migrationhubstrategy_*'
service/mobile:
  - 'internal/service/mobile/**/*'
  - 'website/**/mobile_*'
service/mq:
  - 'internal/service/mq/**/*'
  - 'website/**/mq_*'
service/mturk:
  - 'internal/service/mturk/**/*'
  - 'website/**/mturk_*'
service/mwaa:
  - 'internal/service/mwaa/**/*'
  - 'website/**/mwaa_*'
service/neptune:
  - 'internal/service/neptune/**/*'
  - 'website/**/neptune_*'
service/networkfirewall:
  - 'internal/service/networkfirewall/**/*'
  - 'website/**/networkfirewall_*'
service/networkmanager:
  - 'internal/service/networkmanager/**/*'
  - 'website/**/networkmanager_*'
service/nimble:
  - 'internal/service/nimble/**/*'
  - 'website/**/nimble_*'
service/opensearch:
  - 'internal/service/opensearch/**/*'
  - 'website/**/opensearch_*'
service/opsworks:
  - 'internal/service/opsworks/**/*'
  - 'website/**/opsworks_*'
service/opsworkscm:
  - 'internal/service/opsworkscm/**/*'
  - 'website/**/opsworkscm_*'
service/organizations:
  - 'internal/service/organizations/**/*'
  - 'website/**/organizations_*'
service/outposts:
  - 'internal/service/outposts/**/*'
  - 'website/**/outposts_*'
service/panorama:
  - 'internal/service/panorama/**/*'
  - 'website/**/panorama_*'
service/personalize:
  - 'internal/service/personalize/**/*'
  - 'website/**/personalize_*'
service/personalizeevents:
  - 'internal/service/personalizeevents/**/*'
  - 'website/**/personalizeevents_*'
service/personalizeruntime:
  - 'internal/service/personalizeruntime/**/*'
  - 'website/**/personalizeruntime_*'
service/pi:
  - 'internal/service/pi/**/*'
  - 'website/**/pi_*'
service/pinpoint:
  - 'internal/service/pinpoint/**/*'
  - 'website/**/pinpoint_*'
service/pinpointemail:
  - 'internal/service/pinpointemail/**/*'
  - 'website/**/pinpointemail_*'
service/pinpointsmsvoice:
  - 'internal/service/pinpointsmsvoice/**/*'
  - 'website/**/pinpointsmsvoice_*'
service/polly:
  - 'internal/service/polly/**/*'
  - 'website/**/polly_*'
service/pricing:
  - 'internal/service/pricing/**/*'
  - 'website/**/pricing_*'
service/proton:
  - 'internal/service/proton/**/*'
  - 'website/**/proton_*'
service/qldb:
  - 'internal/service/qldb/**/*'
  - 'website/**/qldb_*'
service/qldbsession:
  - 'internal/service/qldbsession/**/*'
  - 'website/**/qldbsession_*'
service/quicksight:
  - 'internal/service/quicksight/**/*'
  - 'website/**/quicksight_*'
service/ram:
  - 'internal/service/ram/**/*'
  - 'website/**/ram_*'
service/rbin:
  - 'internal/service/rbin/**/*'
  - 'website/**/rbin_*'
service/rds:
  - 'internal/service/rds/**/*'
  - 'website/**/rds_*'
  - 'website/**/db_*'
service/rdsdata:
  - 'internal/service/rdsdata/**/*'
  - 'website/**/rdsdata_*'
service/redshift:
  - 'internal/service/redshift/**/*'
  - 'website/**/redshift_*'
service/redshiftdata:
  - 'internal/service/redshiftdata/**/*'
  - 'website/**/redshiftdata_*'
service/rekognition:
  - 'internal/service/rekognition/**/*'
  - 'website/**/rekognition_*'
service/resiliencehub:
  - 'internal/service/resiliencehub/**/*'
  - 'website/**/resiliencehub_*'
service/resourcegroups:
  - 'internal/service/resourcegroups/**/*'
  - 'website/**/resourcegroups_*'
service/resourcegroupstaggingapi:
  - 'internal/service/resourcegroupstaggingapi/**/*'
  - 'website/**/resourcegroupstaggingapi_*'
service/robomaker:
  - 'internal/service/robomaker/**/*'
  - 'website/**/robomaker_*'
service/rolesanywhere:
  - 'internal/service/rolesanywhere/**/*'
  - 'website/**/rolesanywhere_*'
service/route53:
  - 'internal/service/route53/**/*'
  - 'website/**/route53_delegation_*'
  - 'website/**/route53_health_*'
  - 'website/**/route53_hosted_*'
  - 'website/**/route53_key_*'
  - 'website/**/route53_query_*'
  - 'website/**/route53_record*'
  - 'website/**/route53_traffic_*'
  - 'website/**/route53_vpc_*'
  - 'website/**/route53_zone*'
service/route53domains:
  - 'internal/service/route53domains/**/*'
  - 'website/**/route53domains_*'
service/route53recoverycluster:
  - 'internal/service/route53recoverycluster/**/*'
  - 'website/**/route53recoverycluster_*'
service/route53recoverycontrolconfig:
  - 'internal/service/route53recoverycontrolconfig/**/*'
  - 'website/**/route53recoverycontrolconfig_*'
service/route53recoveryreadiness:
  - 'internal/service/route53recoveryreadiness/**/*'
  - 'website/**/route53recoveryreadiness_*'
service/route53resolver:
  - 'internal/service/route53resolver/**/*'
  - 'website/**/route53_resolver_*'
service/rum:
  - 'internal/service/rum/**/*'
  - 'website/**/rum_*'
service/s3:
  - 'internal/service/s3/**/*'
  - 'website/**/s3_bucket*'
  - 'website/**/s3_object*'
  - 'website/**/canonical_user_id*'
service/s3control:
  - 'internal/service/s3control/**/*'
  - 'website/**/s3control*'
  - 'website/**/s3_account_*'
  - 'website/**/s3_access_*'
service/s3outposts:
  - 'internal/service/s3outposts/**/*'
  - 'website/**/s3outposts_*'
service/sagemaker:
  - 'internal/service/sagemaker/**/*'
  - 'website/**/sagemaker_*'
service/sagemakera2iruntime:
  - 'internal/service/sagemakera2iruntime/**/*'
  - 'website/**/sagemakera2iruntime_*'
service/sagemakeredge:
  - 'internal/service/sagemakeredge/**/*'
  - 'website/**/sagemakeredge_*'
service/sagemakerfeaturestoreruntime:
  - 'internal/service/sagemakerfeaturestoreruntime/**/*'
  - 'website/**/sagemakerfeaturestoreruntime_*'
service/sagemakerruntime:
  - 'internal/service/sagemakerruntime/**/*'
  - 'website/**/sagemakerruntime_*'
service/savingsplans:
  - 'internal/service/savingsplans/**/*'
  - 'website/**/savingsplans_*'
service/schemas:
  - 'internal/service/schemas/**/*'
  - 'website/**/schemas_*'
service/secretsmanager:
  - 'internal/service/secretsmanager/**/*'
  - 'website/**/secretsmanager_*'
service/securityhub:
  - 'internal/service/securityhub/**/*'
  - 'website/**/securityhub_*'
service/serverlessrepo:
  - 'internal/service/serverlessrepo/**/*'
  - 'website/**/serverlessapplicationrepository_*'
service/servicecatalog:
  - 'internal/service/servicecatalog/**/*'
  - 'website/**/servicecatalog_*'
service/servicecatalogappregistry:
  - 'internal/service/servicecatalogappregistry/**/*'
  - 'website/**/servicecatalogappregistry_*'
service/servicediscovery:
  - 'internal/service/servicediscovery/**/*'
  - 'website/**/service_discovery_*'
service/servicequotas:
  - 'internal/service/servicequotas/**/*'
  - 'website/**/servicequotas_*'
service/ses:
  - 'internal/service/ses/**/*'
  - 'website/**/ses_*'
service/sesv2:
  - 'internal/service/sesv2/**/*'
  - 'website/**/sesv2_*'
service/sfn:
  - 'internal/service/sfn/**/*'
  - 'website/**/sfn_*'
service/shield:
  - 'internal/service/shield/**/*'
  - 'website/**/shield_*'
service/signer:
  - 'internal/service/signer/**/*'
  - 'website/**/signer_*'
service/simpledb:
  - 'internal/service/simpledb/**/*'
  - 'website/**/simpledb_*'
service/sms:
  - 'internal/service/sms/**/*'
  - 'website/**/sms_*'
service/snowball:
  - 'internal/service/snowball/**/*'
  - 'website/**/snowball_*'
service/snowdevicemanagement:
  - 'internal/service/snowdevicemanagement/**/*'
  - 'website/**/snowdevicemanagement_*'
service/sns:
  - 'internal/service/sns/**/*'
  - 'website/**/sns_*'
service/sqs:
  - 'internal/service/sqs/**/*'
  - 'website/**/sqs_*'
service/ssm:
  - 'internal/service/ssm/**/*'
  - 'website/**/ssm_*'
service/ssmcontacts:
  - 'internal/service/ssmcontacts/**/*'
  - 'website/**/ssmcontacts_*'
service/ssmincidents:
  - 'internal/service/ssmincidents/**/*'
  - 'website/**/ssmincidents_*'
service/sso:
  - 'internal/service/sso/**/*'
  - 'website/**/sso_*'
service/ssoadmin:
  - 'internal/service/ssoadmin/**/*'
  - 'website/**/ssoadmin_*'
service/ssooidc:
  - 'internal/service/ssooidc/**/*'
  - 'website/**/ssooidc_*'
service/storagegateway:
  - 'internal/service/storagegateway/**/*'
  - 'website/**/storagegateway_*'
service/sts:
  - 'internal/service/sts/**/*'
  - 'website/**/caller_identity*'
service/support:
  - 'internal/service/support/**/*'
  - 'website/**/support_*'
service/swf:
  - 'internal/service/swf/**/*'
  - 'website/**/swf_*'
service/synthetics:
  - 'internal/service/synthetics/**/*'
  - 'website/**/synthetics_*'
service/textract:
  - 'internal/service/textract/**/*'
  - 'website/**/textract_*'
service/timestreamquery:
  - 'internal/service/timestreamquery/**/*'
  - 'website/**/timestreamquery_*'
service/timestreamwrite:
  - 'internal/service/timestreamwrite/**/*'
  - 'website/**/timestreamwrite_*'
service/transcribe:
  - 'internal/service/transcribe/**/*'
  - 'website/**/transcribe_*'
service/transcribestreaming:
  - 'internal/service/transcribestreaming/**/*'
  - 'website/**/transcribestreaming_*'
service/transfer:
  - 'internal/service/transfer/**/*'
  - 'website/**/transfer_*'
service/transitgateway:
  - 'internal/service/ec2/**/transitgateway_*'
  - 'website/**/ec2_transit_gateway*'
service/translate:
  - 'internal/service/translate/**/*'
  - 'website/**/translate_*'
service/voiceid:
  - 'internal/service/voiceid/**/*'
  - 'website/**/voiceid_*'
service/vpc:
  - 'internal/service/ec2/**/vpc_*'
  - 'website/**/default_network_*'
  - 'website/**/default_route_*'
  - 'website/**/default_security_*'
  - 'website/**/default_subnet*'
  - 'website/**/default_vpc*'
  - 'website/**/ec2_managed_*'
  - 'website/**/ec2_network_*'
  - 'website/**/ec2_subnet_*'
  - 'website/**/ec2_traffic_*'
  - 'website/**/egress_only_*'
  - 'website/**/flow_log*'
  - 'website/**/internet_gateway*'
  - 'website/**/main_route_*'
  - 'website/**/nat_*'
  - 'website/**/network_*'
  - 'website/**/prefix_list*'
  - 'website/**/route_*'
  - 'website/**/route\.*'
  - 'website/**/security_group*'
  - 'website/**/subnet*'
  - 'website/**/vpc_dhcp_*'
  - 'website/**/vpc_endpoint*'
  - 'website/**/vpc_ipv*'
  - 'website/**/vpc_peering_*'
  - 'website/**/vpc\.*'
  - 'website/**/vpcs\.*'
service/vpnclient:
  - 'internal/service/ec2/**/vpnclient_*'
  - 'website/**/ec2_client_vpn_*'
service/vpnsite:
  - 'internal/service/ec2/**/vpnsite_*'
  - 'website/**/customer_gateway*'
  - 'website/**/vpn_*'
service/waf:
  - 'internal/service/waf/**/*'
  - 'website/**/waf_*'
service/wafregional:
  - 'internal/service/wafregional/**/*'
  - 'website/**/wafregional_*'
service/wafv2:
  - 'internal/service/wafv2/**/*'
  - 'website/**/wafv2_*'
service/wavelength:
  - 'internal/service/ec2/**/wavelength_*'
  - 'website/**/ec2_carrier_*'
service/wellarchitected:
  - 'internal/service/wellarchitected/**/*'
  - 'website/**/wellarchitected_*'
service/wisdom:
  - 'internal/service/wisdom/**/*'
  - 'website/**/wisdom_*'
service/workdocs:
  - 'internal/service/workdocs/**/*'
  - 'website/**/workdocs_*'
service/worklink:
  - 'internal/service/worklink/**/*'
  - 'website/**/worklink_*'
service/workmail:
  - 'internal/service/workmail/**/*'
  - 'website/**/workmail_*'
service/workmailmessageflow:
  - 'internal/service/workmailmessageflow/**/*'
  - 'website/**/workmailmessageflow_*'
service/workspaces:
  - 'internal/service/workspaces/**/*'
  - 'website/**/workspaces_*'
service/workspacesweb:
  - 'internal/service/workspacesweb/**/*'
  - 'website/**/workspacesweb_*'
service/xray:
  - 'internal/service/xray/**/*'
  - 'website/**/xray_*'<|MERGE_RESOLUTION|>--- conflicted
+++ resolved
@@ -433,21 +433,11 @@
   - 'internal/service/finspacedata/**/*'
   - 'website/**/finspacedata_*'
 service/firehose:
-<<<<<<< HEAD
-  - 'aws/internal/service/firehose/**/*'
-  - '**/*_firehose_*'
-  - '**/firehose_*'
-service/fis:
-  - 'aws/internal/service/fis/**/*'
-  - '**/*_fis_*'
-  - '**/fis_*'
-=======
   - 'internal/service/firehose/**/*'
   - 'website/**/kinesis_firehose_*'
 service/fis:
   - 'internal/service/fis/**/*'
   - 'website/**/fis_*'
->>>>>>> 13250008
 service/fms:
   - 'internal/service/fms/**/*'
   - 'website/**/fms_*'
