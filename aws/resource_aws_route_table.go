package aws

import (
	"bytes"
	"fmt"
	"log"
	"time"

	"github.com/aws/aws-sdk-go/aws"
	"github.com/aws/aws-sdk-go/service/ec2"
	"github.com/hashicorp/terraform-plugin-sdk/helper/hashcode"
	"github.com/hashicorp/terraform-plugin-sdk/helper/resource"
	"github.com/hashicorp/terraform-plugin-sdk/helper/schema"
	"github.com/hashicorp/terraform-plugin-sdk/helper/validation"
	"github.com/terraform-providers/terraform-provider-aws/aws/internal/keyvaluetags"
)

func resourceAwsRouteTable() *schema.Resource {
	return &schema.Resource{
		Create: resourceAwsRouteTableCreate,
		Read:   resourceAwsRouteTableRead,
		Update: resourceAwsRouteTableUpdate,
		Delete: resourceAwsRouteTableDelete,
		Importer: &schema.ResourceImporter{
			State: schema.ImportStatePassthrough,
		},

		Schema: map[string]*schema.Schema{
			"vpc_id": {
				Type:     schema.TypeString,
				Required: true,
				ForceNew: true,
			},

			"tags": tagsSchema(),

			"propagating_vgws": {
				Type:     schema.TypeSet,
				Optional: true,
				Computed: true,
				Elem:     &schema.Schema{Type: schema.TypeString},
				Set:      schema.HashString,
			},

			"route": {
				Type:       schema.TypeSet,
				Computed:   true,
				Optional:   true,
				ConfigMode: schema.SchemaConfigModeAttr,
				Elem: &schema.Resource{
					Schema: map[string]*schema.Schema{
						"cidr_block": {
							Type:         schema.TypeString,
							Optional:     true,
							ValidateFunc: validation.IsCIDR,
						},

						"ipv6_cidr_block": {
							Type:         schema.TypeString,
							Optional:     true,
							ValidateFunc: validation.IsCIDR,
						},

						"egress_only_gateway_id": {
							Type:     schema.TypeString,
							Optional: true,
						},

						"gateway_id": {
							Type:     schema.TypeString,
							Optional: true,
						},

						"instance_id": {
							Type:     schema.TypeString,
							Optional: true,
						},

						"nat_gateway_id": {
							Type:     schema.TypeString,
							Optional: true,
						},

						"transit_gateway_id": {
							Type:     schema.TypeString,
							Optional: true,
						},

						"vpc_peering_connection_id": {
							Type:     schema.TypeString,
							Optional: true,
						},

						"network_interface_id": {
							Type:     schema.TypeString,
							Optional: true,
						},
					},
				},
				Set: resourceAwsRouteTableHash,
			},

			"owner_id": {
				Type:     schema.TypeString,
				Computed: true,
			},
		},
	}
}

func resourceAwsRouteTableCreate(d *schema.ResourceData, meta interface{}) error {
	conn := meta.(*AWSClient).ec2conn

	// Create the routing table
	createOpts := &ec2.CreateRouteTableInput{
		VpcId: aws.String(d.Get("vpc_id").(string)),
	}
	log.Printf("[DEBUG] RouteTable create config: %#v", createOpts)

	resp, err := conn.CreateRouteTable(createOpts)
	if err != nil {
		return fmt.Errorf("Error creating route table: %s", err)
	}

	// Get the ID and store it
	rt := resp.RouteTable
	d.SetId(*rt.RouteTableId)
	log.Printf("[INFO] Route Table ID: %s", d.Id())

	// Wait for the route table to become available
	log.Printf(
		"[DEBUG] Waiting for route table (%s) to become available",
		d.Id())
	stateConf := &resource.StateChangeConf{
		Pending:        []string{"pending"},
		Target:         []string{"ready"},
		Refresh:        resourceAwsRouteTableStateRefreshFunc(conn, d.Id()),
		Timeout:        10 * time.Minute,
		NotFoundChecks: 40,
	}
	if _, err := stateConf.WaitForState(); err != nil {
		return fmt.Errorf(
			"Error waiting for route table (%s) to become available: %s",
			d.Id(), err)
	}

	if v := d.Get("tags").(map[string]interface{}); len(v) > 0 {
		if err := keyvaluetags.Ec2CreateTags(conn, d.Id(), v); err != nil {
			return fmt.Errorf("error adding tags: %s", err)
		}
	}

	return resourceAwsRouteTableUpdate(d, meta)
}

func resourceAwsRouteTableRead(d *schema.ResourceData, meta interface{}) error {
	conn := meta.(*AWSClient).ec2conn
	ignoreTagsConfig := meta.(*AWSClient).IgnoreTagsConfig

	rtRaw, _, err := resourceAwsRouteTableStateRefreshFunc(conn, d.Id())()
	if err != nil {
		return err
	}
	if rtRaw == nil {
		d.SetId("")
		return nil
	}

	rt := rtRaw.(*ec2.RouteTable)
	d.Set("vpc_id", rt.VpcId)

	propagatingVGWs := make([]string, 0, len(rt.PropagatingVgws))
	for _, vgw := range rt.PropagatingVgws {
		propagatingVGWs = append(propagatingVGWs, *vgw.GatewayId)
	}
	d.Set("propagating_vgws", propagatingVGWs)

	// Create an empty schema.Set to hold all routes
	route := &schema.Set{F: resourceAwsRouteTableHash}

	// Loop through the routes and add them to the set
	for _, r := range rt.Routes {
		if r.GatewayId != nil && *r.GatewayId == "local" {
			continue
		}

		if r.Origin != nil && *r.Origin == ec2.RouteOriginEnableVgwRoutePropagation {
			continue
		}

		if r.DestinationPrefixListId != nil {
			// Skipping because VPC endpoint routes are handled separately
			// See aws_vpc_endpoint
			continue
		}

		m := make(map[string]interface{})

		if r.DestinationCidrBlock != nil {
			m["cidr_block"] = *r.DestinationCidrBlock
		}
		if r.DestinationIpv6CidrBlock != nil {
			m["ipv6_cidr_block"] = *r.DestinationIpv6CidrBlock
		}
		if r.EgressOnlyInternetGatewayId != nil {
			m["egress_only_gateway_id"] = *r.EgressOnlyInternetGatewayId
		}
		if r.GatewayId != nil {
			m["gateway_id"] = *r.GatewayId
		}
		if r.NatGatewayId != nil {
			m["nat_gateway_id"] = *r.NatGatewayId
		}
		if r.InstanceId != nil {
			m["instance_id"] = *r.InstanceId
		}
		if r.TransitGatewayId != nil {
			m["transit_gateway_id"] = *r.TransitGatewayId
		}
		if r.VpcPeeringConnectionId != nil {
			m["vpc_peering_connection_id"] = *r.VpcPeeringConnectionId
		}
		if r.NetworkInterfaceId != nil {
			m["network_interface_id"] = *r.NetworkInterfaceId
		}

		route.Add(m)
	}
	d.Set("route", route)

<<<<<<< HEAD
	// Tags
	_, tagsAreDefined := d.GetOk("tags")
	if tagsAreDefined {
		d.Set("tags", tagsToMap(rt.Tags))
=======
	if err := d.Set("tags", keyvaluetags.Ec2KeyValueTags(rt.Tags).IgnoreAws().IgnoreConfig(ignoreTagsConfig).Map()); err != nil {
		return fmt.Errorf("error setting tags: %s", err)
>>>>>>> 89bb14bc
	}

	d.Set("owner_id", rt.OwnerId)

	return nil
}

func resourceAwsRouteTableUpdate(d *schema.ResourceData, meta interface{}) error {
	conn := meta.(*AWSClient).ec2conn

	if d.HasChange("propagating_vgws") {
		o, n := d.GetChange("propagating_vgws")
		os := o.(*schema.Set)
		ns := n.(*schema.Set)
		remove := os.Difference(ns).List()
		add := ns.Difference(os).List()

		// Now first loop through all the old propagations and disable any obsolete ones
		for _, vgw := range remove {
			id := vgw.(string)

			// Disable the propagation as it no longer exists in the config
			log.Printf(
				"[INFO] Deleting VGW propagation from %s: %s",
				d.Id(), id)
			_, err := conn.DisableVgwRoutePropagation(&ec2.DisableVgwRoutePropagationInput{
				RouteTableId: aws.String(d.Id()),
				GatewayId:    aws.String(id),
			})
			if err != nil {
				return err
			}
		}

		// Make sure we save the state of the currently configured rules
		propagatingVGWs := os.Intersection(ns)
		d.Set("propagating_vgws", propagatingVGWs)

		// Then loop through all the newly configured propagations and enable them
		for _, vgw := range add {
			id := vgw.(string)

			var err error
			for i := 0; i < 5; i++ {
				log.Printf("[INFO] Enabling VGW propagation for %s: %s", d.Id(), id)
				_, err = conn.EnableVgwRoutePropagation(&ec2.EnableVgwRoutePropagationInput{
					RouteTableId: aws.String(d.Id()),
					GatewayId:    aws.String(id),
				})
				if err == nil {
					break
				}

				// If we get a Gateway.NotAttached, it is usually some
				// eventually consistency stuff. So we have to just wait a
				// bit...
				if isAWSErr(err, "Gateway.NotAttached", "") {
					time.Sleep(20 * time.Second)
					continue
				}
			}
			if err != nil {
				return err
			}

			propagatingVGWs.Add(vgw)
			d.Set("propagating_vgws", propagatingVGWs)
		}
	}

	// Check if the route set as a whole has changed
	if d.HasChange("route") {
		o, n := d.GetChange("route")
		ors := o.(*schema.Set).Difference(n.(*schema.Set))
		nrs := n.(*schema.Set).Difference(o.(*schema.Set))

		// Now first loop through all the old routes and delete any obsolete ones
		for _, route := range ors.List() {
			m := route.(map[string]interface{})

			deleteOpts := &ec2.DeleteRouteInput{
				RouteTableId: aws.String(d.Id()),
			}

			if s := m["ipv6_cidr_block"].(string); s != "" {
				deleteOpts.DestinationIpv6CidrBlock = aws.String(s)

				log.Printf(
					"[INFO] Deleting route from %s: %s",
					d.Id(), m["ipv6_cidr_block"].(string))
			}

			if s := m["cidr_block"].(string); s != "" {
				deleteOpts.DestinationCidrBlock = aws.String(s)

				log.Printf(
					"[INFO] Deleting route from %s: %s",
					d.Id(), m["cidr_block"].(string))
			}

			_, err := conn.DeleteRoute(deleteOpts)
			if err != nil {
				return err
			}
		}

		// Make sure we save the state of the currently configured rules
		routes := o.(*schema.Set).Intersection(n.(*schema.Set))
		d.Set("route", routes)

		// Then loop through all the newly configured routes and create them
		for _, route := range nrs.List() {
			m := route.(map[string]interface{})

			opts := ec2.CreateRouteInput{
				RouteTableId: aws.String(d.Id()),
			}

			if s := m["transit_gateway_id"].(string); s != "" {
				opts.TransitGatewayId = aws.String(s)
			}

			if s := m["vpc_peering_connection_id"].(string); s != "" {
				opts.VpcPeeringConnectionId = aws.String(s)
			}

			if s := m["network_interface_id"].(string); s != "" {
				opts.NetworkInterfaceId = aws.String(s)
			}

			if s := m["instance_id"].(string); s != "" {
				opts.InstanceId = aws.String(s)
			}

			if s := m["ipv6_cidr_block"].(string); s != "" {
				opts.DestinationIpv6CidrBlock = aws.String(s)
			}

			if s := m["cidr_block"].(string); s != "" {
				opts.DestinationCidrBlock = aws.String(s)
			}

			if s := m["gateway_id"].(string); s != "" {
				opts.GatewayId = aws.String(s)
			}

			if s := m["egress_only_gateway_id"].(string); s != "" {
				opts.EgressOnlyInternetGatewayId = aws.String(s)
			}

			if s := m["nat_gateway_id"].(string); s != "" {
				opts.NatGatewayId = aws.String(s)
			}

			log.Printf("[INFO] Creating route for %s: %#v", d.Id(), opts)
			err := resource.Retry(5*time.Minute, func() *resource.RetryError {
				_, err := conn.CreateRoute(&opts)

				if isAWSErr(err, "InvalidRouteTableID.NotFound", "") {
					return resource.RetryableError(err)
				}

				if isAWSErr(err, "InvalidTransitGatewayID.NotFound", "") {
					return resource.RetryableError(err)
				}

				if err != nil {
					return resource.NonRetryableError(err)
				}
				return nil
			})
			if isResourceTimeoutError(err) {
				_, err = conn.CreateRoute(&opts)
			}
			if err != nil {
				return fmt.Errorf("Error creating route: %s", err)
			}

			routes.Add(route)
			d.Set("route", routes)
		}
	}

<<<<<<< HEAD
	if d.HasChange("tags") {
		if err := setTags(conn, d); err != nil {
			return err
		} else {
			d.SetPartial("tags")
=======
	if d.HasChange("tags") && !d.IsNewResource() {
		o, n := d.GetChange("tags")

		if err := keyvaluetags.Ec2UpdateTags(conn, d.Id(), o, n); err != nil {
			return fmt.Errorf("error updating EC2 Route Table (%s) tags: %s", d.Id(), err)
>>>>>>> 89bb14bc
		}
	}

	return resourceAwsRouteTableRead(d, meta)
}

func resourceAwsRouteTableDelete(d *schema.ResourceData, meta interface{}) error {
	conn := meta.(*AWSClient).ec2conn

	// First request the routing table since we'll have to disassociate
	// all the subnets first.
	rtRaw, _, err := resourceAwsRouteTableStateRefreshFunc(conn, d.Id())()
	if err != nil {
		return err
	}
	if rtRaw == nil {
		return nil
	}
	rt := rtRaw.(*ec2.RouteTable)

	// Do all the disassociations
	for _, a := range rt.Associations {
		log.Printf("[INFO] Disassociating association: %s", *a.RouteTableAssociationId)
		_, err := conn.DisassociateRouteTable(&ec2.DisassociateRouteTableInput{
			AssociationId: a.RouteTableAssociationId,
		})
		if err != nil {
			// First check if the association ID is not found. If this
			// is the case, then it was already disassociated somehow,
			// and that is okay.
			if isAWSErr(err, "InvalidAssociationID.NotFound", "") {
				err = nil
			}
		}
		if err != nil {
			return err
		}
	}

	// Delete the route table
	log.Printf("[INFO] Deleting Route Table: %s", d.Id())
	_, err = conn.DeleteRouteTable(&ec2.DeleteRouteTableInput{
		RouteTableId: aws.String(d.Id()),
	})
	if err != nil {
		if isAWSErr(err, "InvalidRouteTableID.NotFound", "") {
			return nil
		}

		return fmt.Errorf("Error deleting route table: %s", err)
	}

	// Wait for the route table to really destroy
	log.Printf(
		"[DEBUG] Waiting for route table (%s) to become destroyed",
		d.Id())

	stateConf := &resource.StateChangeConf{
		Pending: []string{"ready"},
		Target:  []string{},
		Refresh: resourceAwsRouteTableStateRefreshFunc(conn, d.Id()),
		Timeout: 5 * time.Minute,
	}
	if _, err := stateConf.WaitForState(); err != nil {
		return fmt.Errorf(
			"Error waiting for route table (%s) to become destroyed: %s",
			d.Id(), err)
	}

	return nil
}

func resourceAwsRouteTableHash(v interface{}) int {
	var buf bytes.Buffer
	m, castOk := v.(map[string]interface{})
	if !castOk {
		return 0
	}

	if v, ok := m["ipv6_cidr_block"]; ok {
		buf.WriteString(fmt.Sprintf("%s-", v.(string)))
	}

	if v, ok := m["cidr_block"]; ok {
		buf.WriteString(fmt.Sprintf("%s-", v.(string)))
	}

	if v, ok := m["gateway_id"]; ok {
		buf.WriteString(fmt.Sprintf("%s-", v.(string)))
	}

	if v, ok := m["egress_only_gateway_id"]; ok {
		buf.WriteString(fmt.Sprintf("%s-", v.(string)))
	}

	natGatewaySet := false
	if v, ok := m["nat_gateway_id"]; ok {
		natGatewaySet = v.(string) != ""
		buf.WriteString(fmt.Sprintf("%s-", v.(string)))
	}

	instanceSet := false
	if v, ok := m["instance_id"]; ok {
		instanceSet = v.(string) != ""
		buf.WriteString(fmt.Sprintf("%s-", v.(string)))
	}

	if v, ok := m["transit_gateway_id"]; ok {
		buf.WriteString(fmt.Sprintf("%s-", v.(string)))
	}

	if v, ok := m["vpc_peering_connection_id"]; ok {
		buf.WriteString(fmt.Sprintf("%s-", v.(string)))
	}

	if v, ok := m["network_interface_id"]; ok && !(instanceSet || natGatewaySet) {
		buf.WriteString(fmt.Sprintf("%s-", v.(string)))
	}

	return hashcode.String(buf.String())
}

// resourceAwsRouteTableStateRefreshFunc returns a resource.StateRefreshFunc that is used to watch
// a RouteTable.
func resourceAwsRouteTableStateRefreshFunc(conn *ec2.EC2, id string) resource.StateRefreshFunc {
	return func() (interface{}, string, error) {
		resp, err := conn.DescribeRouteTables(&ec2.DescribeRouteTablesInput{
			RouteTableIds: []*string{aws.String(id)},
		})
		if err != nil {
			if isAWSErr(err, "InvalidRouteTableID.NotFound", "") {
				resp = nil
			} else {
				log.Printf("Error on RouteTableStateRefresh: %s", err)
				return nil, "", err
			}
		}

		if resp == nil {
			// Sometimes AWS just has consistency issues and doesn't see
			// our instance yet. Return an empty state.
			return nil, "", nil
		}

		rt := resp.RouteTables[0]
		return rt, "ready", nil
	}
}<|MERGE_RESOLUTION|>--- conflicted
+++ resolved
@@ -228,15 +228,12 @@
 	}
 	d.Set("route", route)
 
-<<<<<<< HEAD
 	// Tags
 	_, tagsAreDefined := d.GetOk("tags")
 	if tagsAreDefined {
-		d.Set("tags", tagsToMap(rt.Tags))
-=======
-	if err := d.Set("tags", keyvaluetags.Ec2KeyValueTags(rt.Tags).IgnoreAws().IgnoreConfig(ignoreTagsConfig).Map()); err != nil {
-		return fmt.Errorf("error setting tags: %s", err)
->>>>>>> 89bb14bc
+    if err := d.Set("tags", keyvaluetags.Ec2KeyValueTags(rt.Tags).IgnoreAws().IgnoreConfig(ignoreTagsConfig).Map()); err != nil {
+      return fmt.Errorf("error setting tags: %s", err)
+    }
 	}
 
 	d.Set("owner_id", rt.OwnerId)
@@ -420,19 +417,11 @@
 		}
 	}
 
-<<<<<<< HEAD
-	if d.HasChange("tags") {
-		if err := setTags(conn, d); err != nil {
-			return err
-		} else {
-			d.SetPartial("tags")
-=======
 	if d.HasChange("tags") && !d.IsNewResource() {
 		o, n := d.GetChange("tags")
 
 		if err := keyvaluetags.Ec2UpdateTags(conn, d.Id(), o, n); err != nil {
 			return fmt.Errorf("error updating EC2 Route Table (%s) tags: %s", d.Id(), err)
->>>>>>> 89bb14bc
 		}
 	}
 
